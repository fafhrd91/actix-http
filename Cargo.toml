--- conflicted
+++ resolved
@@ -132,16 +132,12 @@
 actix-files = { path = "actix-files" }
 awc = { path = "awc" }
 
-<<<<<<< HEAD
-actix-tls = { git = "https://github.com/actix/actix-net", branch = "refactor/resolver" }
-=======
 actix-service = { git = "https://github.com/actix/actix-net.git" }
 actix-server = { git = "https://github.com/actix/actix-net.git" }
 actix-tls = { git = "https://github.com/actix/actix-net.git" }
 actix-utils = { git = "https://github.com/actix/actix-net.git" }
 actix-router = { git = "https://github.com/actix/actix-net.git" }
 actix = { git = "https://github.com/actix/actix.git", branch = "feat/actix-rt-2" }
->>>>>>> 2aa07e01
 
 [[bench]]
 name = "server"
