--- conflicted
+++ resolved
@@ -1,16 +1,14 @@
 # Changes
 
 ## Unreleased - 2020-xx-xx
+
 * Implement Logger middleware regex exclude pattern [#1723]
-
-<<<<<<< HEAD
+[#1723]: https://github.com/actix/actix-web/pull/1723
+
 ### Fixed
 
 * awc now uses `Accept-Encoding: identity` instead of `Accept-Encoding: br` when no compression feature is enabled
 [#1737](https://github.com/actix/actix-web/pull/1737)
-=======
-[#1723]: https://github.com/actix/actix-web/pull/1723
->>>>>>> e563025b
 
 ## 3.1.0 - 2020-09-29
 ### Changed
