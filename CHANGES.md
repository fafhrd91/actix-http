# Changes

## Unreleased - 2020-xx-xx
### Added
* Implement `exclude_regex` for Logger middleware. [#1723]
* Add request-local data extractor `web::ReqData`. [#1748]
<<<<<<< HEAD
* Add ability to register closure for request middleware logging. [#1749]
=======
* Add `app_data` to `ServiceConfig`. [#1757]
>>>>>>> 7030bf5f

### Changed
* Print non-configured `Data<T>` type when attempting extraction. [#1743]
* Re-export bytes::Buf{Mut} in web module. [#1750]
* Upgrade `pin-project` to `1.0`.

[#1723]: https://github.com/actix/actix-web/pull/1723
[#1743]: https://github.com/actix/actix-web/pull/1743
[#1748]: https://github.com/actix/actix-web/pull/1748
[#1750]: https://github.com/actix/actix-web/pull/1750
[#1749]: https://github.com/actix/actix-web/pull/1749


## 3.1.0 - 2020-09-29
### Changed
* Add `TrailingSlash::MergeOnly` behaviour to `NormalizePath`, which allows `NormalizePath`
  to retain any trailing slashes. [#1695]
* Remove bound `std::marker::Sized` from `web::Data` to support storing `Arc<dyn Trait>`
  via `web::Data::from` [#1710]

### Fixed
* `ResourceMap` debug printing is no longer infinitely recursive. [#1708]

[#1695]: https://github.com/actix/actix-web/pull/1695
[#1708]: https://github.com/actix/actix-web/pull/1708
[#1710]: https://github.com/actix/actix-web/pull/1710


## 3.0.2 - 2020-09-15
### Fixed
* `NormalizePath` when used with `TrailingSlash::Trim` no longer trims the root path "/". [#1678]

[#1678]: https://github.com/actix/actix-web/pull/1678


## 3.0.1 - 2020-09-13
### Changed
* `middleware::normalize::TrailingSlash` enum is now accessible. [#1673]

[#1673]: https://github.com/actix/actix-web/pull/1673


## 3.0.0 - 2020-09-11
* No significant changes from `3.0.0-beta.4`.


## 3.0.0-beta.4 - 2020-09-09
### Added
* `middleware::NormalizePath` now has configurable behaviour for either always having a trailing
  slash, or as the new addition, always trimming trailing slashes. [#1639]

### Changed
* Update actix-codec and actix-utils dependencies. [#1634]
* `FormConfig` and `JsonConfig` configurations are now also considered when set
  using `App::data`. [#1641]
* `HttpServer::maxconn` is renamed to the more expressive `HttpServer::max_connections`. [#1655]
* `HttpServer::maxconnrate` is renamed to the more expressive
  `HttpServer::max_connection_rate`. [#1655]

[#1639]: https://github.com/actix/actix-web/pull/1639
[#1641]: https://github.com/actix/actix-web/pull/1641
[#1634]: https://github.com/actix/actix-web/pull/1634
[#1655]: https://github.com/actix/actix-web/pull/1655

## 3.0.0-beta.3 - 2020-08-17
### Changed
* Update `rustls` to 0.18


## 3.0.0-beta.2 - 2020-08-17
### Changed
* `PayloadConfig` is now also considered in `Bytes` and `String` extractors when set
  using `App::data`. [#1610]
* `web::Path` now has a public representation: `web::Path(pub T)` that enables
  destructuring. [#1594]
* `ServiceRequest::app_data` allows retrieval of non-Data data without splitting into parts to
  access `HttpRequest` which already allows this. [#1618]
* Re-export all error types from `awc`. [#1621]
* MSRV is now 1.42.0.

### Fixed
* Memory leak of app data in pooled requests. [#1609]

[#1594]: https://github.com/actix/actix-web/pull/1594
[#1609]: https://github.com/actix/actix-web/pull/1609
[#1610]: https://github.com/actix/actix-web/pull/1610
[#1618]: https://github.com/actix/actix-web/pull/1618
[#1621]: https://github.com/actix/actix-web/pull/1621


## 3.0.0-beta.1 - 2020-07-13
### Added
* Re-export `actix_rt::main` as `actix_web::main`.
* `HttpRequest::match_pattern` and `ServiceRequest::match_pattern` for extracting the matched
  resource pattern.
* `HttpRequest::match_name` and `ServiceRequest::match_name` for extracting matched resource name.

### Changed
* Fix actix_http::h1::dispatcher so it returns when HW_BUFFER_SIZE is reached. Should reduce peak memory consumption during large uploads. [#1550]
* Migrate cookie handling to `cookie` crate. Actix-web no longer requires `ring` dependency.
* MSRV is now 1.41.1

### Fixed
* `NormalizePath` improved consistency when path needs slashes added _and_ removed.


## 3.0.0-alpha.3 - 2020-05-21
### Added
* Add option to create `Data<T>` from `Arc<T>` [#1509]

### Changed
* Resources and Scopes can now access non-overridden data types set on App (or containing scopes) when setting their own data. [#1486]
* Fix audit issue logging by default peer address [#1485]
* Bump minimum supported Rust version to 1.40
* Replace deprecated `net2` crate with `socket2`

[#1485]: https://github.com/actix/actix-web/pull/1485
[#1509]: https://github.com/actix/actix-web/pull/1509

## [3.0.0-alpha.2] - 2020-05-08

### Changed

* `{Resource,Scope}::default_service(f)` handlers now support app data extraction. [#1452]
* Implement `std::error::Error` for our custom errors [#1422]
* NormalizePath middleware now appends trailing / so that routes of form /example/ respond to /example requests. [#1433]
* Remove the `failure` feature and support.

[#1422]: https://github.com/actix/actix-web/pull/1422
[#1433]: https://github.com/actix/actix-web/pull/1433
[#1452]: https://github.com/actix/actix-web/pull/1452
[#1486]: https://github.com/actix/actix-web/pull/1486


## [3.0.0-alpha.1] - 2020-03-11

### Added

* Add helper function for creating routes with `TRACE` method guard `web::trace()`
* Add convenience functions `test::read_body_json()` and `test::TestRequest::send_request()` for testing.

### Changed

* Use `sha-1` crate instead of unmaintained `sha1` crate
* Skip empty chunks when returning response from a `Stream` [#1308]
* Update the `time` dependency to 0.2.7
* Update `actix-tls` dependency to 2.0.0-alpha.1
* Update `rustls` dependency to 0.17

[#1308]: https://github.com/actix/actix-web/pull/1308

## [2.0.0] - 2019-12-25

### Changed

* Rename `HttpServer::start()` to `HttpServer::run()`

* Allow to gracefully stop test server via `TestServer::stop()`

* Allow to specify multi-patterns for resources

## [2.0.0-rc] - 2019-12-20

### Changed

* Move `BodyEncoding` to `dev` module #1220

* Allow to set `peer_addr` for TestRequest #1074

* Make web::Data deref to Arc<T> #1214

* Rename `App::register_data()` to `App::app_data()`

* `HttpRequest::app_data<T>()` returns `Option<&T>` instead of `Option<&Data<T>>`

### Fixed

* Fix `AppConfig::secure()` is always false. #1202


## [2.0.0-alpha.6] - 2019-12-15

### Fixed

* Fixed compilation with default features off

## [2.0.0-alpha.5] - 2019-12-13

### Added

* Add test server, `test::start()` and `test::start_with()`

## [2.0.0-alpha.4] - 2019-12-08

### Deleted

* Delete HttpServer::run(), it is not useful with async/await

## [2.0.0-alpha.3] - 2019-12-07

### Changed

* Migrate to tokio 0.2


## [2.0.0-alpha.1] - 2019-11-22

### Changed

* Migrated to `std::future`

* Remove implementation of `Responder` for `()`. (#1167)


## [1.0.9] - 2019-11-14

### Added

* Add `Payload::into_inner` method and make stored `def::Payload` public. (#1110)

### Changed

* Support `Host` guards when the `Host` header is unset (e.g. HTTP/2 requests) (#1129)


## [1.0.8] - 2019-09-25

### Added

* Add `Scope::register_data` and `Resource::register_data` methods, parallel to
  `App::register_data`.

* Add `middleware::Condition` that conditionally enables another middleware

* Allow to re-construct `ServiceRequest` from `HttpRequest` and `Payload`

* Add `HttpServer::listen_uds` for ability to listen on UDS FD rather than path,
  which is useful for example with systemd.

### Changed

* Make UrlEncodedError::Overflow more informative

* Use actix-testing for testing utils


## [1.0.7] - 2019-08-29

### Fixed

* Request Extensions leak #1062


## [1.0.6] - 2019-08-28

### Added

* Re-implement Host predicate (#989)

* Form implements Responder, returning a `application/x-www-form-urlencoded` response

* Add `into_inner` to `Data`

* Add `test::TestRequest::set_form()` convenience method to automatically serialize data and set
  the header in test requests.

### Changed

* `Query` payload made `pub`. Allows user to pattern-match the payload.

* Enable `rust-tls` feature for client #1045

* Update serde_urlencoded to 0.6.1

* Update url to 2.1


## [1.0.5] - 2019-07-18

### Added

* Unix domain sockets (HttpServer::bind_uds) #92

* Actix now logs errors resulting in "internal server error" responses always, with the `error`
  logging level

### Fixed

* Restored logging of errors through the `Logger` middleware


## [1.0.4] - 2019-07-17

### Added

* Add `Responder` impl for `(T, StatusCode) where T: Responder`

* Allow to access app's resource map via
  `ServiceRequest::resource_map()` and `HttpRequest::resource_map()` methods.

### Changed

* Upgrade `rand` dependency version to 0.7


## [1.0.3] - 2019-06-28

### Added

* Support asynchronous data factories #850

### Changed

*  Use `encoding_rs` crate instead of unmaintained `encoding` crate


## [1.0.2] - 2019-06-17

### Changed

* Move cors middleware to `actix-cors` crate.

* Move identity middleware to `actix-identity` crate.


## [1.0.1] - 2019-06-17

### Added

* Add support for PathConfig #903

* Add `middleware::identity::RequestIdentity` trait to `get_identity` from `HttpMessage`.

### Changed

* Move cors middleware to `actix-cors` crate.

* Move identity middleware to `actix-identity` crate.

* Disable default feature `secure-cookies`.

* Allow to test an app that uses async actors #897

* Re-apply patch from #637 #894

### Fixed

* HttpRequest::url_for is broken with nested scopes #915


## [1.0.0] - 2019-06-05

### Added

* Add `Scope::configure()` method.

* Add `ServiceRequest::set_payload()` method.

* Add `test::TestRequest::set_json()` convenience method to automatically
  serialize data and set header in test requests.

* Add macros for head, options, trace, connect and patch http methods

### Changed

* Drop an unnecessary `Option<_>` indirection around `ServerBuilder` from `HttpServer`. #863

### Fixed

* Fix Logger request time format, and use rfc3339. #867

* Clear http requests pool on app service drop #860


## [1.0.0-rc] - 2019-05-18

### Add

* Add `Query<T>::from_query()` to extract parameters from a query string. #846
* `QueryConfig`, similar to `JsonConfig` for customizing error handling of query extractors.

### Changed

* `JsonConfig` is now `Send + Sync`, this implies that `error_handler` must be `Send + Sync` too.

### Fixed

* Codegen with parameters in the path only resolves the first registered endpoint #841


## [1.0.0-beta.4] - 2019-05-12

### Add

* Allow to set/override app data on scope level

### Changed

* `App::configure` take an `FnOnce` instead of `Fn`
* Upgrade actix-net crates


## [1.0.0-beta.3] - 2019-05-04

### Added

* Add helper function for executing futures `test::block_fn()`

### Changed

* Extractor configuration could be registered with `App::data()`
  or with `Resource::data()` #775

* Route data is unified with app data, `Route::data()` moved to resource
  level to `Resource::data()`

* CORS handling without headers #702

* Allow to construct `Data` instances to avoid double `Arc` for `Send + Sync` types.

### Fixed

* Fix `NormalizePath` middleware impl #806

### Deleted

* `App::data_factory()` is deleted.


## [1.0.0-beta.2] - 2019-04-24

### Added

* Add raw services support via `web::service()`

* Add helper functions for reading response body `test::read_body()`

* Add support for `remainder match` (i.e "/path/{tail}*")

* Extend `Responder` trait, allow to override status code and headers.

* Store visit and login timestamp in the identity cookie #502

### Changed

* `.to_async()` handler can return `Responder` type #792

### Fixed

* Fix async web::Data factory handling


## [1.0.0-beta.1] - 2019-04-20

### Added

* Add helper functions for reading test response body,
 `test::read_response()` and test::read_response_json()`

* Add `.peer_addr()` #744

* Add `NormalizePath` middleware

### Changed

* Rename `RouterConfig` to `ServiceConfig`

* Rename `test::call_success` to `test::call_service`

* Removed `ServiceRequest::from_parts()` as it is unsafe to create from parts.

* `CookieIdentityPolicy::max_age()` accepts value in seconds

### Fixed

* Fixed `TestRequest::app_data()`


## [1.0.0-alpha.6] - 2019-04-14

### Changed

* Allow to use any service as default service.

* Remove generic type for request payload, always use default.

* Removed `Decompress` middleware. Bytes, String, Json, Form extractors
  automatically decompress payload.

* Make extractor config type explicit. Add `FromRequest::Config` associated type.


## [1.0.0-alpha.5] - 2019-04-12

### Added

* Added async io `TestBuffer` for testing.

### Deleted

* Removed native-tls support


## [1.0.0-alpha.4] - 2019-04-08

### Added

* `App::configure()` allow to offload app configuration to different methods

* Added `URLPath` option for logger

* Added `ServiceRequest::app_data()`, returns `Data<T>`

* Added `ServiceFromRequest::app_data()`, returns `Data<T>`

### Changed

* `FromRequest` trait refactoring

* Move multipart support to actix-multipart crate

### Fixed

* Fix body propagation in Response::from_error. #760


## [1.0.0-alpha.3] - 2019-04-02

### Changed

* Renamed `TestRequest::to_service()` to `TestRequest::to_srv_request()`

* Renamed `TestRequest::to_response()` to `TestRequest::to_srv_response()`

* Removed `Deref` impls

### Removed

* Removed unused `actix_web::web::md()`


## [1.0.0-alpha.2] - 2019-03-29

### Added

* rustls support

### Changed

* use forked cookie

* multipart::Field renamed to MultipartField

## [1.0.0-alpha.1] - 2019-03-28

### Changed

* Complete architecture re-design.

* Return 405 response if no matching route found within resource #538<|MERGE_RESOLUTION|>--- conflicted
+++ resolved
@@ -4,11 +4,8 @@
 ### Added
 * Implement `exclude_regex` for Logger middleware. [#1723]
 * Add request-local data extractor `web::ReqData`. [#1748]
-<<<<<<< HEAD
 * Add ability to register closure for request middleware logging. [#1749]
-=======
 * Add `app_data` to `ServiceConfig`. [#1757]
->>>>>>> 7030bf5f
 
 ### Changed
 * Print non-configured `Data<T>` type when attempting extraction. [#1743]
