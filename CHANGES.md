--- conflicted
+++ resolved
@@ -1,19 +1,20 @@
 # Changes
+## not released yet
+
+### Added
+
+* Add `Scope::register_data` and `Resource::register_data` methods, parallel to
+  `App::register_data`.
 
 ## [1.0.8] - 2019-09-xx
 
 ### Added
 
-* Add `middleware::Conditon` that conditionally enables another middleware
-
-<<<<<<< HEAD
-*  Add `Scope::register_data` and `Resource::register_data` methods, parallel to
-   `App::register_data`.
-
-### Fixed
-=======
+* Add `middleware::Condition` that conditionally enables another middleware
+
+### Fixed
+
 * Allow to re-construct `ServiceRequest` from `HttpRequest` and `Payload`
->>>>>>> b3783b40
 
 * Make UrlEncodedError::Overflow more informativve
 
