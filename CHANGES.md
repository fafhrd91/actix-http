--- conflicted
+++ resolved
@@ -2,13 +2,10 @@
 
 ## Unreleased - 2021-xx-xx
 ### Changed
-<<<<<<< HEAD
 * Adjusted default JSON payload limit to 2MB (from 32kb) and included size and limits in the `JsonPayloadError::Overflow` error variant. [#2162]
 
 [#2162]: (https://github.com/actix/actix-web/pull/2162)
-=======
 * Update `language-tags` to `0.3`.
->>>>>>> c17662fe
 
 
 ## 4.0.0-beta.6 - 2021-04-17
