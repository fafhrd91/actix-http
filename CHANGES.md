--- conflicted
+++ resolved
@@ -11,18 +11,12 @@
 * `ServiceRequest::into_parts` and `ServiceRequest::from_parts` would not fail.
   `ServiceRequest::from_request` would not fail and no payload would be generated [#1893]
 * Our `Either` type now uses `Left`/`Right` variants (instead of `A`/`B`) [#1894]
-<<<<<<< HEAD
 * `test::{call_service, read_response, read_response_json, send_request}` take `&Service` 
   in argument [#1905]
 * `App::wrap_fn`, `Resource::wrap_fn` and `Scope::wrap_fn` would give `&Service` in closure
   argument [#1905]
+* `web::block` accept any closure that has an output bound to `Send` and `'static`. [#1957]
   
-### Fixed
-* Multiple calls `App::data` with the same type now keeps the latest call's data. [#1906]
-=======
->>>>>>> 20cf0094
-* `web::block` accept any closure that has an output bound to `Send` and `'static`. [#1957]
-
 ### Fixed
 * Multiple calls `App::data` with the same type now keeps the latest call's data. [#1906]
 
