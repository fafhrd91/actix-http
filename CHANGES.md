--- conflicted
+++ resolved
@@ -1,14 +1,15 @@
 # Changes
 
 ## Unreleased - 2021-xx-xx
-<<<<<<< HEAD
-* Double ampersand in Logger format is escaped correctly. [#1997]
-=======
+### Fixed
+* Double ampersand in Logger format is escaped correctly. [#2067]
+
+### Removed
 * The `client` mod was removed. Clients should now use `awc` directly.
   [871ca5e4](https://github.com/actix/actix-web/commit/871ca5e4ae2bdc22d1ea02701c2992fa8d04aed7)
->>>>>>> 909ef034
 
 [#2067]: https://github.com/actix/actix-web/pull/2067
+
 
 ## 4.0.0-beta.4 - 2021-03-09
 ### Changed
