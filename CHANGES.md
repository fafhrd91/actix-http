# Changes

## Unreleased - 2021-xx-xx
### Added
* `HttpServer::worker_max_blocking_threads` for setting block thread pool. [#2200]

### Changed
* `ServiceResponse::error_response` now uses body type of `Body`. [#2201]
* `ServiceResponse::checked_expr` now returns a `Result`. [#2201]
* Update `language-tags` to `0.3`.
* `ServiceResponse::take_body`. [#2201]
* `ServiceResponse::map_body` closure receives and returns `B` instead of `ResponseBody<B>` types. [#2201]
<<<<<<< HEAD
* All error trait bounds in server service builders have changed from `Into<Error>` to `Into<Response<AnyBody>>`. [#2253]
* All error trait bounds in message body and stream impls changed from `Into<Error>` to `Into<Box<dyn std::error::Error>>`. [#2253]
=======
* `HttpServer::{listen_rustls(), bind_rustls()}` now honor the ALPN protocols in the configuation parameter. [#2226]
>>>>>>> 75f65fea
* `middleware::normalize` now will not try to normalize URIs with no valid path [#2246]

### Removed
* `HttpResponse::take_body` and old `HttpResponse::into_body` method that casted body type. [#2201]

[#2200]: https://github.com/actix/actix-web/pull/2200
[#2201]: https://github.com/actix/actix-web/pull/2201
[#2253]: https://github.com/actix/actix-web/pull/2253
[#2246]: https://github.com/actix/actix-web/pull/2246


## 4.0.0-beta.6 - 2021-04-17
### Added
* `HttpResponse` and `HttpResponseBuilder` structs. [#2065]

### Changed
* Most error types are now marked `#[non_exhaustive]`. [#2148]
* Methods on `ContentDisposition` that took `T: AsRef<str>` now take `impl AsRef<str>`.

[#2065]: https://github.com/actix/actix-web/pull/2065
[#2148]: https://github.com/actix/actix-web/pull/2148


## 4.0.0-beta.5 - 2021-04-02
### Added
* `Header` extractor for extracting common HTTP headers in handlers. [#2094]
* Added `TestServer::client_headers` method. [#2097]

### Fixed
* Double ampersand in Logger format is escaped correctly. [#2067]

### Changed
* `CustomResponder` would return error as `HttpResponse` when `CustomResponder::with_header` failed
  instead of skipping. (Only the first error is kept when multiple error occur) [#2093]

### Removed
* The `client` mod was removed. Clients should now use `awc` directly.
  [871ca5e4](https://github.com/actix/actix-web/commit/871ca5e4ae2bdc22d1ea02701c2992fa8d04aed7)
* Integration testing was moved to new `actix-test` crate. Namely these items from the `test`
  module: `TestServer`, `TestServerConfig`, `start`, `start_with`, and `unused_addr`. [#2112]

[#2067]: https://github.com/actix/actix-web/pull/2067
[#2093]: https://github.com/actix/actix-web/pull/2093
[#2094]: https://github.com/actix/actix-web/pull/2094
[#2097]: https://github.com/actix/actix-web/pull/2097
[#2112]: https://github.com/actix/actix-web/pull/2112


## 4.0.0-beta.4 - 2021-03-09
### Changed
* Feature `cookies` is now optional and enabled by default. [#1981]
* `JsonBody::new` returns a default limit of 32kB to be consistent with `JsonConfig` and the default
  behaviour of the `web::Json<T>` extractor. [#2010]

[#1981]: https://github.com/actix/actix-web/pull/1981
[#2010]: https://github.com/actix/actix-web/pull/2010


## 4.0.0-beta.3 - 2021-02-10
* Update `actix-web-codegen` to `0.5.0-beta.1`.


## 4.0.0-beta.2 - 2021-02-10
### Added
* The method `Either<web::Json<T>, web::Form<T>>::into_inner()` which returns the inner type for
  whichever variant was created. Also works for `Either<web::Form<T>, web::Json<T>>`. [#1894]
* Add `services!` macro for helping register multiple services to `App`. [#1933]
* Enable registering a vec of services of the same type to `App` [#1933]

### Changed
* Rework `Responder` trait to be sync and returns `Response`/`HttpResponse` directly.
  Making it simpler and more performant. [#1891]
* `ServiceRequest::into_parts` and `ServiceRequest::from_parts` can no longer fail. [#1893]
* `ServiceRequest::from_request` can no longer fail. [#1893]
* Our `Either` type now uses `Left`/`Right` variants (instead of `A`/`B`) [#1894]
* `test::{call_service, read_response, read_response_json, send_request}` take `&Service`
  in argument [#1905]
* `App::wrap_fn`, `Resource::wrap_fn` and `Scope::wrap_fn` provide `&Service` in closure
  argument. [#1905]
* `web::block` no longer requires the output is a Result. [#1957]

### Fixed
* Multiple calls to `App::data` with the same type now keeps the latest call's data. [#1906]

### Removed
* Public field of `web::Path` has been made private. [#1894]
* Public field of `web::Query` has been made private. [#1894]
* `TestRequest::with_header`; use `TestRequest::default().insert_header()`. [#1869]
* `AppService::set_service_data`; for custom HTTP service factories adding application data, use the
  layered data model by calling `ServiceRequest::add_data_container` when handling
  requests instead. [#1906]

[#1891]: https://github.com/actix/actix-web/pull/1891
[#1893]: https://github.com/actix/actix-web/pull/1893
[#1894]: https://github.com/actix/actix-web/pull/1894
[#1869]: https://github.com/actix/actix-web/pull/1869
[#1905]: https://github.com/actix/actix-web/pull/1905
[#1906]: https://github.com/actix/actix-web/pull/1906
[#1933]: https://github.com/actix/actix-web/pull/1933
[#1957]: https://github.com/actix/actix-web/pull/1957


## 4.0.0-beta.1 - 2021-01-07
### Added
* `Compat` middleware enabling generic response body/error type of middlewares like `Logger` and
  `Compress` to be used in `middleware::Condition` and `Resource`, `Scope` services. [#1865]

### Changed
* Update `actix-*` dependencies to tokio `1.0` based versions. [#1813]
* Bumped `rand` to `0.8`.
* Update `rust-tls` to `0.19`. [#1813]
* Rename `Handler` to `HandlerService` and rename `Factory` to `Handler`. [#1852]
* The default `TrailingSlash` is now `Trim`, in line with existing documentation. See migration
  guide for implications. [#1875]
* Rename `DefaultHeaders::{content_type => add_content_type}`. [#1875]
* MSRV is now 1.46.0.

### Fixed
* Added the underlying parse error to `test::read_body_json`'s panic message. [#1812]

### Removed
* Public modules `middleware::{normalize, err_handlers}`. All necessary middleware structs are now
  exposed directly by the `middleware` module.
* Remove `actix-threadpool` as dependency. `actix_threadpool::BlockingError` error type can be imported 
  from `actix_web::error` module. [#1878]

[#1812]: https://github.com/actix/actix-web/pull/1812
[#1813]: https://github.com/actix/actix-web/pull/1813
[#1852]: https://github.com/actix/actix-web/pull/1852
[#1865]: https://github.com/actix/actix-web/pull/1865
[#1875]: https://github.com/actix/actix-web/pull/1875
[#1878]: https://github.com/actix/actix-web/pull/1878

## 3.3.2 - 2020-12-01
### Fixed
* Removed an occasional `unwrap` on `None` panic in `NormalizePathNormalization`. [#1762]
* Fix `match_pattern()` returning `None` for scope with empty path resource. [#1798]
* Increase minimum `socket2` version. [#1803]

[#1762]: https://github.com/actix/actix-web/pull/1762
[#1798]: https://github.com/actix/actix-web/pull/1798
[#1803]: https://github.com/actix/actix-web/pull/1803


## 3.3.1 - 2020-11-29
* Ensure `actix-http` dependency uses same `serde_urlencoded`.


## 3.3.0 - 2020-11-25
### Added
* Add `Either<A, B>` extractor helper. [#1788]

### Changed
* Upgrade `serde_urlencoded` to `0.7`. [#1773]

[#1773]: https://github.com/actix/actix-web/pull/1773
[#1788]: https://github.com/actix/actix-web/pull/1788


## 3.2.0 - 2020-10-30
### Added
* Implement `exclude_regex` for Logger middleware. [#1723]
* Add request-local data extractor `web::ReqData`. [#1748]
* Add ability to register closure for request middleware logging. [#1749]
* Add `app_data` to `ServiceConfig`. [#1757]
* Expose `on_connect` for access to the connection stream before request is handled. [#1754]

### Changed
* Updated actix-web-codegen dependency for access to new `#[route(...)]` multi-method macro.
* Print non-configured `Data<T>` type when attempting extraction. [#1743]
* Re-export bytes::Buf{Mut} in web module. [#1750]
* Upgrade `pin-project` to `1.0`.

[#1723]: https://github.com/actix/actix-web/pull/1723
[#1743]: https://github.com/actix/actix-web/pull/1743
[#1748]: https://github.com/actix/actix-web/pull/1748
[#1750]: https://github.com/actix/actix-web/pull/1750
[#1754]: https://github.com/actix/actix-web/pull/1754
[#1749]: https://github.com/actix/actix-web/pull/1749


## 3.1.0 - 2020-09-29
### Changed
* Add `TrailingSlash::MergeOnly` behaviour to `NormalizePath`, which allows `NormalizePath`
  to retain any trailing slashes. [#1695]
* Remove bound `std::marker::Sized` from `web::Data` to support storing `Arc<dyn Trait>`
  via `web::Data::from` [#1710]

### Fixed
* `ResourceMap` debug printing is no longer infinitely recursive. [#1708]

[#1695]: https://github.com/actix/actix-web/pull/1695
[#1708]: https://github.com/actix/actix-web/pull/1708
[#1710]: https://github.com/actix/actix-web/pull/1710


## 3.0.2 - 2020-09-15
### Fixed
* `NormalizePath` when used with `TrailingSlash::Trim` no longer trims the root path "/". [#1678]

[#1678]: https://github.com/actix/actix-web/pull/1678


## 3.0.1 - 2020-09-13
### Changed
* `middleware::normalize::TrailingSlash` enum is now accessible. [#1673]

[#1673]: https://github.com/actix/actix-web/pull/1673


## 3.0.0 - 2020-09-11
* No significant changes from `3.0.0-beta.4`.


## 3.0.0-beta.4 - 2020-09-09
### Added
* `middleware::NormalizePath` now has configurable behavior for either always having a trailing 
  slash, or as the new addition, always trimming trailing slashes. [#1639]

### Changed
* Update actix-codec and actix-utils dependencies. [#1634]
* `FormConfig` and `JsonConfig` configurations are now also considered when set
  using `App::data`. [#1641]
* `HttpServer::maxconn` is renamed to the more expressive `HttpServer::max_connections`. [#1655]
* `HttpServer::maxconnrate` is renamed to the more expressive
  `HttpServer::max_connection_rate`. [#1655]

[#1639]: https://github.com/actix/actix-web/pull/1639
[#1641]: https://github.com/actix/actix-web/pull/1641
[#1634]: https://github.com/actix/actix-web/pull/1634
[#1655]: https://github.com/actix/actix-web/pull/1655

## 3.0.0-beta.3 - 2020-08-17
### Changed
* Update `rustls` to 0.18


## 3.0.0-beta.2 - 2020-08-17
### Changed
* `PayloadConfig` is now also considered in `Bytes` and `String` extractors when set
  using `App::data`. [#1610]
* `web::Path` now has a public representation: `web::Path(pub T)` that enables
  destructuring. [#1594]
* `ServiceRequest::app_data` allows retrieval of non-Data data without splitting into parts to
  access `HttpRequest` which already allows this. [#1618]
* Re-export all error types from `awc`. [#1621]
* MSRV is now 1.42.0.

### Fixed
* Memory leak of app data in pooled requests. [#1609]

[#1594]: https://github.com/actix/actix-web/pull/1594
[#1609]: https://github.com/actix/actix-web/pull/1609
[#1610]: https://github.com/actix/actix-web/pull/1610
[#1618]: https://github.com/actix/actix-web/pull/1618
[#1621]: https://github.com/actix/actix-web/pull/1621


## 3.0.0-beta.1 - 2020-07-13
### Added
* Re-export `actix_rt::main` as `actix_web::main`.
* `HttpRequest::match_pattern` and `ServiceRequest::match_pattern` for extracting the matched
  resource pattern.
* `HttpRequest::match_name` and `ServiceRequest::match_name` for extracting matched resource name.

### Changed
* Fix actix_http::h1::dispatcher so it returns when HW_BUFFER_SIZE is reached. Should reduce peak memory consumption during large uploads. [#1550]
* Migrate cookie handling to `cookie` crate. Actix-web no longer requires `ring` dependency.
* MSRV is now 1.41.1

### Fixed
* `NormalizePath` improved consistency when path needs slashes added _and_ removed.


## 3.0.0-alpha.3 - 2020-05-21
### Added
* Add option to create `Data<T>` from `Arc<T>` [#1509]

### Changed
* Resources and Scopes can now access non-overridden data types set on App (or containing scopes) when setting their own data. [#1486]
* Fix audit issue logging by default peer address [#1485]
* Bump minimum supported Rust version to 1.40
* Replace deprecated `net2` crate with `socket2`

[#1485]: https://github.com/actix/actix-web/pull/1485
[#1509]: https://github.com/actix/actix-web/pull/1509

## [3.0.0-alpha.2] - 2020-05-08

### Changed

* `{Resource,Scope}::default_service(f)` handlers now support app data extraction. [#1452]
* Implement `std::error::Error` for our custom errors [#1422]
* NormalizePath middleware now appends trailing / so that routes of form /example/ respond to /example requests. [#1433]
* Remove the `failure` feature and support.

[#1422]: https://github.com/actix/actix-web/pull/1422
[#1433]: https://github.com/actix/actix-web/pull/1433
[#1452]: https://github.com/actix/actix-web/pull/1452
[#1486]: https://github.com/actix/actix-web/pull/1486


## [3.0.0-alpha.1] - 2020-03-11

### Added

* Add helper function for creating routes with `TRACE` method guard `web::trace()`
* Add convenience functions `test::read_body_json()` and `test::TestRequest::send_request()` for testing.

### Changed

* Use `sha-1` crate instead of unmaintained `sha1` crate
* Skip empty chunks when returning response from a `Stream` [#1308]
* Update the `time` dependency to 0.2.7
* Update `actix-tls` dependency to 2.0.0-alpha.1
* Update `rustls` dependency to 0.17

[#1308]: https://github.com/actix/actix-web/pull/1308

## [2.0.0] - 2019-12-25

### Changed

* Rename `HttpServer::start()` to `HttpServer::run()`

* Allow to gracefully stop test server via `TestServer::stop()`

* Allow to specify multi-patterns for resources

## [2.0.0-rc] - 2019-12-20

### Changed

* Move `BodyEncoding` to `dev` module #1220

* Allow to set `peer_addr` for TestRequest #1074

* Make web::Data deref to Arc<T> #1214

* Rename `App::register_data()` to `App::app_data()`

* `HttpRequest::app_data<T>()` returns `Option<&T>` instead of `Option<&Data<T>>`

### Fixed

* Fix `AppConfig::secure()` is always false. #1202


## [2.0.0-alpha.6] - 2019-12-15

### Fixed

* Fixed compilation with default features off

## [2.0.0-alpha.5] - 2019-12-13

### Added

* Add test server, `test::start()` and `test::start_with()`

## [2.0.0-alpha.4] - 2019-12-08

### Deleted

* Delete HttpServer::run(), it is not useful with async/await

## [2.0.0-alpha.3] - 2019-12-07

### Changed

* Migrate to tokio 0.2


## [2.0.0-alpha.1] - 2019-11-22

### Changed

* Migrated to `std::future`

* Remove implementation of `Responder` for `()`. (#1167)


## [1.0.9] - 2019-11-14

### Added

* Add `Payload::into_inner` method and make stored `def::Payload` public. (#1110)

### Changed

* Support `Host` guards when the `Host` header is unset (e.g. HTTP/2 requests) (#1129)


## [1.0.8] - 2019-09-25

### Added

* Add `Scope::register_data` and `Resource::register_data` methods, parallel to
  `App::register_data`.

* Add `middleware::Condition` that conditionally enables another middleware

* Allow to re-construct `ServiceRequest` from `HttpRequest` and `Payload`

* Add `HttpServer::listen_uds` for ability to listen on UDS FD rather than path,
  which is useful for example with systemd.

### Changed

* Make UrlEncodedError::Overflow more informative

* Use actix-testing for testing utils


## [1.0.7] - 2019-08-29

### Fixed

* Request Extensions leak #1062


## [1.0.6] - 2019-08-28

### Added

* Re-implement Host predicate (#989)

* Form implements Responder, returning a `application/x-www-form-urlencoded` response

* Add `into_inner` to `Data`

* Add `test::TestRequest::set_form()` convenience method to automatically serialize data and set
  the header in test requests.

### Changed

* `Query` payload made `pub`. Allows user to pattern-match the payload.

* Enable `rust-tls` feature for client #1045

* Update serde_urlencoded to 0.6.1

* Update url to 2.1


## [1.0.5] - 2019-07-18

### Added

* Unix domain sockets (HttpServer::bind_uds) #92

* Actix now logs errors resulting in "internal server error" responses always, with the `error`
  logging level

### Fixed

* Restored logging of errors through the `Logger` middleware


## [1.0.4] - 2019-07-17

### Added

* Add `Responder` impl for `(T, StatusCode) where T: Responder`

* Allow to access app's resource map via
  `ServiceRequest::resource_map()` and `HttpRequest::resource_map()` methods.

### Changed

* Upgrade `rand` dependency version to 0.7


## [1.0.3] - 2019-06-28

### Added

* Support asynchronous data factories #850

### Changed

*  Use `encoding_rs` crate instead of unmaintained `encoding` crate


## [1.0.2] - 2019-06-17

### Changed

* Move cors middleware to `actix-cors` crate.

* Move identity middleware to `actix-identity` crate.


## [1.0.1] - 2019-06-17

### Added

* Add support for PathConfig #903

* Add `middleware::identity::RequestIdentity` trait to `get_identity` from `HttpMessage`.

### Changed

* Move cors middleware to `actix-cors` crate.

* Move identity middleware to `actix-identity` crate.

* Disable default feature `secure-cookies`.

* Allow to test an app that uses async actors #897

* Re-apply patch from #637 #894

### Fixed

* HttpRequest::url_for is broken with nested scopes #915


## [1.0.0] - 2019-06-05

### Added

* Add `Scope::configure()` method.

* Add `ServiceRequest::set_payload()` method.

* Add `test::TestRequest::set_json()` convenience method to automatically
  serialize data and set header in test requests.

* Add macros for head, options, trace, connect and patch http methods

### Changed

* Drop an unnecessary `Option<_>` indirection around `ServerBuilder` from `HttpServer`. #863

### Fixed

* Fix Logger request time format, and use rfc3339. #867

* Clear http requests pool on app service drop #860


## [1.0.0-rc] - 2019-05-18

### Added

* Add `Query<T>::from_query()` to extract parameters from a query string. #846
* `QueryConfig`, similar to `JsonConfig` for customizing error handling of query extractors.

### Changed

* `JsonConfig` is now `Send + Sync`, this implies that `error_handler` must be `Send + Sync` too.

### Fixed

* Codegen with parameters in the path only resolves the first registered endpoint #841


## [1.0.0-beta.4] - 2019-05-12

### Added

* Allow to set/override app data on scope level

### Changed

* `App::configure` take an `FnOnce` instead of `Fn`
* Upgrade actix-net crates


## [1.0.0-beta.3] - 2019-05-04

### Added

* Add helper function for executing futures `test::block_fn()`

### Changed

* Extractor configuration could be registered with `App::data()`
  or with `Resource::data()` #775

* Route data is unified with app data, `Route::data()` moved to resource
  level to `Resource::data()`

* CORS handling without headers #702

* Allow constructing `Data` instances to avoid double `Arc` for `Send + Sync` types.

### Fixed

* Fix `NormalizePath` middleware impl #806

### Deleted

* `App::data_factory()` is deleted.


## [1.0.0-beta.2] - 2019-04-24

### Added

* Add raw services support via `web::service()`

* Add helper functions for reading response body `test::read_body()`

* Add support for `remainder match` (i.e "/path/{tail}*")

* Extend `Responder` trait, allow to override status code and headers.

* Store visit and login timestamp in the identity cookie #502

### Changed

* `.to_async()` handler can return `Responder` type #792

### Fixed

* Fix async web::Data factory handling


## [1.0.0-beta.1] - 2019-04-20

### Added

* Add helper functions for reading test response body,
 `test::read_response()` and test::read_response_json()`

* Add `.peer_addr()` #744

* Add `NormalizePath` middleware

### Changed

* Rename `RouterConfig` to `ServiceConfig`

* Rename `test::call_success` to `test::call_service`

* Removed `ServiceRequest::from_parts()` as it is unsafe to create from parts.

* `CookieIdentityPolicy::max_age()` accepts value in seconds

### Fixed

* Fixed `TestRequest::app_data()`


## [1.0.0-alpha.6] - 2019-04-14

### Changed

* Allow using any service as default service.

* Remove generic type for request payload, always use default.

* Removed `Decompress` middleware. Bytes, String, Json, Form extractors
  automatically decompress payload.

* Make extractor config type explicit. Add `FromRequest::Config` associated type.


## [1.0.0-alpha.5] - 2019-04-12

### Added

* Added async io `TestBuffer` for testing.

### Deleted

* Removed native-tls support


## [1.0.0-alpha.4] - 2019-04-08

### Added

* `App::configure()` allow to offload app configuration to different methods

* Added `URLPath` option for logger

* Added `ServiceRequest::app_data()`, returns `Data<T>`

* Added `ServiceFromRequest::app_data()`, returns `Data<T>`

### Changed

* `FromRequest` trait refactoring

* Move multipart support to actix-multipart crate

### Fixed

* Fix body propagation in Response::from_error. #760


## [1.0.0-alpha.3] - 2019-04-02

### Changed

* Renamed `TestRequest::to_service()` to `TestRequest::to_srv_request()`

* Renamed `TestRequest::to_response()` to `TestRequest::to_srv_response()`

* Removed `Deref` impls

### Removed

* Removed unused `actix_web::web::md()`


## [1.0.0-alpha.2] - 2019-03-29

### Added

* Rustls support

### Changed

* Use forked cookie

* Multipart::Field renamed to MultipartField

## [1.0.0-alpha.1] - 2019-03-28

### Changed

* Complete architecture re-design.

* Return 405 response if no matching route found within resource #538<|MERGE_RESOLUTION|>--- conflicted
+++ resolved
@@ -10,12 +10,9 @@
 * Update `language-tags` to `0.3`.
 * `ServiceResponse::take_body`. [#2201]
 * `ServiceResponse::map_body` closure receives and returns `B` instead of `ResponseBody<B>` types. [#2201]
-<<<<<<< HEAD
 * All error trait bounds in server service builders have changed from `Into<Error>` to `Into<Response<AnyBody>>`. [#2253]
 * All error trait bounds in message body and stream impls changed from `Into<Error>` to `Into<Box<dyn std::error::Error>>`. [#2253]
-=======
 * `HttpServer::{listen_rustls(), bind_rustls()}` now honor the ALPN protocols in the configuation parameter. [#2226]
->>>>>>> 75f65fea
 * `middleware::normalize` now will not try to normalize URIs with no valid path [#2246]
 
 ### Removed
