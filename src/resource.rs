use std::cell::RefCell;
use std::fmt;
use std::future::Future;
use std::rc::Rc;

use actix_http::Extensions;
use actix_router::IntoPattern;
use actix_service::boxed::{self, BoxService, BoxServiceFactory};
use actix_service::{
    apply, apply_fn_factory, fn_service, IntoServiceFactory, Service, ServiceFactory,
    ServiceFactoryExt, Transform,
};
use futures_core::future::LocalBoxFuture;
use futures_util::future::join_all;

use crate::{
    data::Data,
    dev::{insert_slash, AppService, HttpServiceFactory, ResourceDef},
    guard::Guard,
    handler::Handler,
    responder::Responder,
    route::{Route, RouteService},
    service::{ServiceRequest, ServiceResponse},
    Error, FromRequest, HttpResponse,
};

type HttpService = BoxService<ServiceRequest, ServiceResponse, Error>;
type HttpNewService = BoxServiceFactory<(), ServiceRequest, ServiceResponse, Error, ()>;

/// *Resource* is an entry in resources table which corresponds to requested URL.
///
/// Resource in turn has at least one route.
/// Route consists of an handlers objects and list of guards
/// (objects that implement `Guard` trait).
/// Resources and routes uses builder-like pattern for configuration.
/// During request handling, resource object iterate through all routes
/// and check guards for specific route, if request matches all
/// guards, route considered matched and route handler get called.
///
/// ```
/// use actix_web::{web, App, HttpResponse};
///
/// fn main() {
///     let app = App::new().service(
///         web::resource("/")
///             .route(web::get().to(|| HttpResponse::Ok())));
/// }
/// ```
///
/// If no matching route could be found, *405* response code get returned.
/// Default behavior could be overridden with `default_resource()` method.
pub struct Resource<T = ResourceEndpoint> {
    endpoint: T,
    rdef: Vec<String>,
    name: Option<String>,
    routes: Vec<Route>,
    app_data: Option<Extensions>,
    guards: Vec<Box<dyn Guard>>,
    default: HttpNewService,
    factory_ref: Rc<RefCell<Option<ResourceFactory>>>,
}

impl Resource {
    pub fn new<T: IntoPattern>(path: T) -> Resource {
        let fref = Rc::new(RefCell::new(None));

        Resource {
            routes: Vec::new(),
            rdef: path.patterns(),
            name: None,
            endpoint: ResourceEndpoint::new(fref.clone()),
            factory_ref: fref,
            guards: Vec::new(),
            app_data: None,
            default: boxed::factory(fn_service(|req: ServiceRequest| async {
                Ok(req.into_response(HttpResponse::MethodNotAllowed()))
            })),
        }
    }
}

impl<T> Resource<T>
where
    T: ServiceFactory<
        ServiceRequest,
        Config = (),
        Response = ServiceResponse,
        Error = Error,
        InitError = (),
    >,
{
    /// Set resource name.
    ///
    /// Name is used for url generation.
    pub fn name(mut self, name: &str) -> Self {
        self.name = Some(name.to_string());
        self
    }

    /// Add match guard to a resource.
    ///
    /// ```
    /// use actix_web::{web, guard, App, HttpResponse};
    ///
    /// async fn index(data: web::Path<(String, String)>) -> &'static str {
    ///     "Welcome!"
    /// }
    ///
    /// fn main() {
    ///     let app = App::new()
    ///         .service(
    ///             web::resource("/app")
    ///                 .guard(guard::Header("content-type", "text/plain"))
    ///                 .route(web::get().to(index))
    ///         )
    ///         .service(
    ///             web::resource("/app")
    ///                 .guard(guard::Header("content-type", "text/json"))
    ///                 .route(web::get().to(|| HttpResponse::MethodNotAllowed()))
    ///         );
    /// }
    /// ```
    pub fn guard<G: Guard + 'static>(mut self, guard: G) -> Self {
        self.guards.push(Box::new(guard));
        self
    }

    pub(crate) fn add_guards(mut self, guards: Vec<Box<dyn Guard>>) -> Self {
        self.guards.extend(guards);
        self
    }

    /// Register a new route.
    ///
    /// ```
    /// use actix_web::{web, guard, App, HttpResponse};
    ///
    /// fn main() {
    ///     let app = App::new().service(
    ///         web::resource("/").route(
    ///             web::route()
    ///                 .guard(guard::Any(guard::Get()).or(guard::Put()))
    ///                 .guard(guard::Header("Content-Type", "text/plain"))
    ///                 .to(|| HttpResponse::Ok()))
    ///     );
    /// }
    /// ```
    ///
    /// Multiple routes could be added to a resource. Resource object uses
    /// match guards for route selection.
    ///
    /// ```
    /// use actix_web::{web, guard, App};
    ///
    /// fn main() {
    ///     let app = App::new().service(
    ///         web::resource("/container/")
    ///              .route(web::get().to(get_handler))
    ///              .route(web::post().to(post_handler))
    ///              .route(web::delete().to(delete_handler))
    ///     );
    /// }
    /// # async fn get_handler() -> impl actix_web::Responder { actix_web::HttpResponse::Ok() }
    /// # async fn post_handler() -> impl actix_web::Responder { actix_web::HttpResponse::Ok() }
    /// # async fn delete_handler() -> impl actix_web::Responder { actix_web::HttpResponse::Ok() }
    /// ```
    pub fn route(mut self, route: Route) -> Self {
        self.routes.push(route);
        self
    }

    /// Add resource data.
    ///
    /// Data of different types from parent contexts will still be accessible. Any `Data<T>` types
    /// set here can be extracted in handlers using the `Data<T>` extractor.
    ///
    /// # Examples
    /// ```
<<<<<<< HEAD
    /// use actix_web::{web, App};
=======
    /// use std::cell::Cell;
    /// use actix_web::{web, App, HttpRequest, HttpResponse, Responder};
>>>>>>> 2504c2ec
    ///
    /// struct MyData {
    ///     count: std::cell::Cell<usize>,
    /// }
    ///
<<<<<<< HEAD
    /// fn main() {
    ///     let app = App::new().service(
    ///         web::resource("/index.html")
    ///           // limit size of the payload
    ///           .data(web::PayloadConfig::new(4096))
    ///           .route(
    ///               web::get()
    ///                  // register handler
    ///                  .to(index)
    ///           ));
=======
    /// async fn handler(req: HttpRequest, counter: web::Data<MyData>) -> impl Responder {
    ///     // note this cannot use the Data<T> extractor because it was not added with it
    ///     let incr = *req.app_data::<usize>().unwrap();
    ///     assert_eq!(incr, 3);
    ///
    ///     // update counter using other value from app data
    ///     counter.count.set(counter.count.get() + incr);
    ///
    ///     HttpResponse::Ok().body(counter.count.get().to_string())
>>>>>>> 2504c2ec
    /// }
    ///
    /// let app = App::new().service(
    ///     web::resource("/")
    ///         .app_data(3usize)
    ///         .app_data(web::Data::new(MyData { count: Default::default() }))
    ///         .route(web::get().to(handler))
    /// );
    /// ```
    pub fn app_data<U: 'static>(mut self, data: U) -> Self {
        self.app_data
            .get_or_insert_with(Extensions::new)
            .insert(data);

        self
    }

    /// Add resource data after wrapping in `Data<T>`.
    ///
    /// Deprecated in favor of [`app_data`](Self::app_data).
    #[deprecated(since = "4.0.0", note = "Use `.app_data(Data::new(val))` instead.")]
    pub fn data<U: 'static>(self, data: U) -> Self {
        self.app_data(Data::new(data))
    }

    /// Register a new route and add handler. This route matches all requests.
    ///
    /// ```
    /// use actix_web::*;
    ///
    /// fn index(req: HttpRequest) -> HttpResponse {
    ///     unimplemented!()
    /// }
    ///
    /// App::new().service(web::resource("/").to(index));
    /// ```
    ///
    /// This is shortcut for:
    ///
    /// ```
    /// # use actix_web::*;
    /// # fn index(req: HttpRequest) -> HttpResponse { unimplemented!() }
    /// App::new().service(web::resource("/").route(web::route().to(index)));
    /// ```
    pub fn to<F, I, R>(mut self, handler: F) -> Self
    where
        F: Handler<I, R>,
        I: FromRequest + 'static,
        R: Future + 'static,
        R::Output: Responder + 'static,
    {
        self.routes.push(Route::new().to(handler));
        self
    }

    /// Register a resource middleware.
    ///
    /// This is similar to `App's` middlewares, but middleware get invoked on resource level.
    /// Resource level middlewares are not allowed to change response
    /// type (i.e modify response's body).
    ///
    /// **Note**: middlewares get called in opposite order of middlewares registration.
    pub fn wrap<M>(
        self,
        mw: M,
    ) -> Resource<
        impl ServiceFactory<
            ServiceRequest,
            Config = (),
            Response = ServiceResponse,
            Error = Error,
            InitError = (),
        >,
    >
    where
        M: Transform<
            T::Service,
            ServiceRequest,
            Response = ServiceResponse,
            Error = Error,
            InitError = (),
        >,
    {
        Resource {
            endpoint: apply(mw, self.endpoint),
            rdef: self.rdef,
            name: self.name,
            guards: self.guards,
            routes: self.routes,
            default: self.default,
            app_data: self.app_data,
            factory_ref: self.factory_ref,
        }
    }

    /// Register a resource middleware function.
    ///
    /// This function accepts instance of `ServiceRequest` type and
    /// mutable reference to the next middleware in chain.
    ///
    /// This is similar to `App's` middlewares, but middleware get invoked on resource level.
    /// Resource level middlewares are not allowed to change response
    /// type (i.e modify response's body).
    ///
    /// ```
    /// use actix_service::Service;
    /// use actix_web::{web, App};
    /// use actix_web::http::{header::CONTENT_TYPE, HeaderValue};
    ///
    /// async fn index() -> &'static str {
    ///     "Welcome!"
    /// }
    ///
    /// fn main() {
    ///     let app = App::new().service(
    ///         web::resource("/index.html")
    ///             .wrap_fn(|req, srv| {
    ///                 let fut = srv.call(req);
    ///                 async {
    ///                     let mut res = fut.await?;
    ///                     res.headers_mut().insert(
    ///                        CONTENT_TYPE, HeaderValue::from_static("text/plain"),
    ///                     );
    ///                     Ok(res)
    ///                 }
    ///             })
    ///             .route(web::get().to(index)));
    /// }
    /// ```
    pub fn wrap_fn<F, R>(
        self,
        mw: F,
    ) -> Resource<
        impl ServiceFactory<
            ServiceRequest,
            Config = (),
            Response = ServiceResponse,
            Error = Error,
            InitError = (),
        >,
    >
    where
        F: Fn(ServiceRequest, &T::Service) -> R + Clone,
        R: Future<Output = Result<ServiceResponse, Error>>,
    {
        Resource {
            endpoint: apply_fn_factory(self.endpoint, mw),
            rdef: self.rdef,
            name: self.name,
            guards: self.guards,
            routes: self.routes,
            default: self.default,
            app_data: self.app_data,
            factory_ref: self.factory_ref,
        }
    }

    /// Default service to be used if no matching route could be found.
    /// By default *405* response get returned. Resource does not use
    /// default handler from `App` or `Scope`.
    pub fn default_service<F, U>(mut self, f: F) -> Self
    where
        F: IntoServiceFactory<U, ServiceRequest>,
        U: ServiceFactory<
                ServiceRequest,
                Config = (),
                Response = ServiceResponse,
                Error = Error,
            > + 'static,
        U::InitError: fmt::Debug,
    {
        // create and configure default resource
        self.default = boxed::factory(
            f.into_factory()
                .map_init_err(|e| log::error!("Can not construct default service: {:?}", e)),
        );

        self
    }
}

impl<T> HttpServiceFactory for Resource<T>
where
    T: ServiceFactory<
            ServiceRequest,
            Config = (),
            Response = ServiceResponse,
            Error = Error,
            InitError = (),
        > + 'static,
{
    fn register(mut self, config: &mut AppService) {
        let guards = if self.guards.is_empty() {
            None
        } else {
            Some(std::mem::take(&mut self.guards))
        };

        let mut rdef = if config.is_root() || !self.rdef.is_empty() {
            ResourceDef::new(insert_slash(self.rdef.clone()))
        } else {
            ResourceDef::new(self.rdef.clone())
        };

        if let Some(ref name) = self.name {
            *rdef.name_mut() = name.clone();
        }

        *self.factory_ref.borrow_mut() = Some(ResourceFactory {
            routes: self.routes,
            default: self.default,
        });

        let resource_data = self.app_data.map(Rc::new);

        // wraps endpoint service (including middleware) call and injects app data for this scope
        let endpoint = apply_fn_factory(self.endpoint, move |mut req: ServiceRequest, srv| {
            if let Some(ref data) = resource_data {
                req.add_data_container(Rc::clone(data));
            }

            srv.call(req)
        });

        config.register_service(rdef, guards, endpoint, None)
    }
}

pub struct ResourceFactory {
    routes: Vec<Route>,
    default: HttpNewService,
}

impl ServiceFactory<ServiceRequest> for ResourceFactory {
    type Response = ServiceResponse;
    type Error = Error;
    type Config = ();
    type Service = ResourceService;
    type InitError = ();
    type Future = LocalBoxFuture<'static, Result<Self::Service, Self::InitError>>;

    fn new_service(&self, _: ()) -> Self::Future {
        // construct default service factory future.
        let default_fut = self.default.new_service(());

        // construct route service factory futures
        let factory_fut = join_all(self.routes.iter().map(|route| route.new_service(())));

        Box::pin(async move {
            let default = default_fut.await?;
            let routes = factory_fut
                .await
                .into_iter()
                .collect::<Result<Vec<_>, _>>()?;

            Ok(ResourceService { routes, default })
        })
    }
}

pub struct ResourceService {
    routes: Vec<RouteService>,
    default: HttpService,
}

impl Service<ServiceRequest> for ResourceService {
    type Response = ServiceResponse;
    type Error = Error;
    type Future = LocalBoxFuture<'static, Result<Self::Response, Self::Error>>;

    actix_service::always_ready!();

    fn call(&self, mut req: ServiceRequest) -> Self::Future {
        for route in &self.routes {
            if route.check(&mut req) {
                return route.call(req);
            }
        }

        self.default.call(req)
    }
}

#[doc(hidden)]
pub struct ResourceEndpoint {
    factory: Rc<RefCell<Option<ResourceFactory>>>,
}

impl ResourceEndpoint {
    fn new(factory: Rc<RefCell<Option<ResourceFactory>>>) -> Self {
        ResourceEndpoint { factory }
    }
}

impl ServiceFactory<ServiceRequest> for ResourceEndpoint {
    type Response = ServiceResponse;
    type Error = Error;
    type Config = ();
    type Service = ResourceService;
    type InitError = ();
    type Future = LocalBoxFuture<'static, Result<Self::Service, Self::InitError>>;

    fn new_service(&self, _: ()) -> Self::Future {
        self.factory.borrow().as_ref().unwrap().new_service(())
    }
}

#[cfg(test)]
mod tests {
    use std::time::Duration;

    use actix_rt::time::sleep;
    use actix_service::Service;
    use actix_utils::future::ok;

    use crate::{
        guard,
        http::{header, HeaderValue, Method, StatusCode},
        middleware::DefaultHeaders,
        service::{ServiceRequest, ServiceResponse},
        test::{call_service, init_service, TestRequest},
        web, App, Error, HttpMessage, HttpResponse,
    };

    #[actix_rt::test]
    async fn test_middleware() {
        let srv = init_service(
            App::new().service(
                web::resource("/test")
                    .name("test")
                    .wrap(
                        DefaultHeaders::new()
                            .header(header::CONTENT_TYPE, HeaderValue::from_static("0001")),
                    )
                    .route(web::get().to(HttpResponse::Ok)),
            ),
        )
        .await;
        let req = TestRequest::with_uri("/test").to_request();
        let resp = call_service(&srv, req).await;
        assert_eq!(resp.status(), StatusCode::OK);
        assert_eq!(
            resp.headers().get(header::CONTENT_TYPE).unwrap(),
            HeaderValue::from_static("0001")
        );
    }

    #[actix_rt::test]
    async fn test_middleware_fn() {
        let srv = init_service(
            App::new().service(
                web::resource("/test")
                    .wrap_fn(|req, srv| {
                        let fut = srv.call(req);
                        async {
                            fut.await.map(|mut res| {
                                res.headers_mut().insert(
                                    header::CONTENT_TYPE,
                                    HeaderValue::from_static("0001"),
                                );
                                res
                            })
                        }
                    })
                    .route(web::get().to(HttpResponse::Ok)),
            ),
        )
        .await;
        let req = TestRequest::with_uri("/test").to_request();
        let resp = call_service(&srv, req).await;
        assert_eq!(resp.status(), StatusCode::OK);
        assert_eq!(
            resp.headers().get(header::CONTENT_TYPE).unwrap(),
            HeaderValue::from_static("0001")
        );
    }

    #[actix_rt::test]
    async fn test_to() {
        let srv = init_service(App::new().service(web::resource("/test").to(|| async {
            sleep(Duration::from_millis(100)).await;
            Ok::<_, Error>(HttpResponse::Ok())
        })))
        .await;
        let req = TestRequest::with_uri("/test").to_request();
        let resp = call_service(&srv, req).await;
        assert_eq!(resp.status(), StatusCode::OK);
    }

    #[actix_rt::test]
    async fn test_pattern() {
        let srv = init_service(
            App::new().service(
                web::resource(["/test", "/test2"])
                    .to(|| async { Ok::<_, Error>(HttpResponse::Ok()) }),
            ),
        )
        .await;
        let req = TestRequest::with_uri("/test").to_request();
        let resp = call_service(&srv, req).await;
        assert_eq!(resp.status(), StatusCode::OK);
        let req = TestRequest::with_uri("/test2").to_request();
        let resp = call_service(&srv, req).await;
        assert_eq!(resp.status(), StatusCode::OK);
    }

    #[actix_rt::test]
    async fn test_default_resource() {
        let srv = init_service(
            App::new()
                .service(web::resource("/test").route(web::get().to(HttpResponse::Ok)))
                .default_service(|r: ServiceRequest| {
                    ok(r.into_response(HttpResponse::BadRequest()))
                }),
        )
        .await;
        let req = TestRequest::with_uri("/test").to_request();
        let resp = call_service(&srv, req).await;
        assert_eq!(resp.status(), StatusCode::OK);

        let req = TestRequest::with_uri("/test")
            .method(Method::POST)
            .to_request();
        let resp = call_service(&srv, req).await;
        assert_eq!(resp.status(), StatusCode::METHOD_NOT_ALLOWED);

        let srv = init_service(
            App::new().service(
                web::resource("/test")
                    .route(web::get().to(HttpResponse::Ok))
                    .default_service(|r: ServiceRequest| {
                        ok(r.into_response(HttpResponse::BadRequest()))
                    }),
            ),
        )
        .await;

        let req = TestRequest::with_uri("/test").to_request();
        let resp = call_service(&srv, req).await;
        assert_eq!(resp.status(), StatusCode::OK);

        let req = TestRequest::with_uri("/test")
            .method(Method::POST)
            .to_request();
        let resp = call_service(&srv, req).await;
        assert_eq!(resp.status(), StatusCode::BAD_REQUEST);
    }

    #[actix_rt::test]
    async fn test_resource_guards() {
        let srv = init_service(
            App::new()
                .service(
                    web::resource("/test/{p}")
                        .guard(guard::Get())
                        .to(HttpResponse::Ok),
                )
                .service(
                    web::resource("/test/{p}")
                        .guard(guard::Put())
                        .to(HttpResponse::Created),
                )
                .service(
                    web::resource("/test/{p}")
                        .guard(guard::Delete())
                        .to(HttpResponse::NoContent),
                ),
        )
        .await;

        let req = TestRequest::with_uri("/test/it")
            .method(Method::GET)
            .to_request();
        let resp = call_service(&srv, req).await;
        assert_eq!(resp.status(), StatusCode::OK);

        let req = TestRequest::with_uri("/test/it")
            .method(Method::PUT)
            .to_request();
        let resp = call_service(&srv, req).await;
        assert_eq!(resp.status(), StatusCode::CREATED);

        let req = TestRequest::with_uri("/test/it")
            .method(Method::DELETE)
            .to_request();
        let resp = call_service(&srv, req).await;
        assert_eq!(resp.status(), StatusCode::NO_CONTENT);
    }

    // allow deprecated `{App, Resource}::data`
    #[allow(deprecated)]
    #[actix_rt::test]
    async fn test_data() {
        let srv = init_service(
            App::new()
                .data(1.0f64)
                .data(1usize)
                .app_data(web::Data::new('-'))
                .service(
                    web::resource("/test")
                        .data(10usize)
                        .app_data(web::Data::new('*'))
                        .guard(guard::Get())
                        .to(
                            |data1: web::Data<usize>,
                             data2: web::Data<char>,
                             data3: web::Data<f64>| {
                                assert_eq!(**data1, 10);
                                assert_eq!(**data2, '*');
                                let error = std::f64::EPSILON;
                                assert!((**data3 - 1.0).abs() < error);
                                HttpResponse::Ok()
                            },
                        ),
                ),
        )
        .await;

        let req = TestRequest::get().uri("/test").to_request();
        let resp = call_service(&srv, req).await;
        assert_eq!(resp.status(), StatusCode::OK);
    }

    // allow deprecated `{App, Resource}::data`
    #[allow(deprecated)]
    #[actix_rt::test]
    async fn test_data_default_service() {
        let srv = init_service(
            App::new().data(1usize).service(
                web::resource("/test")
                    .data(10usize)
                    .default_service(web::to(|data: web::Data<usize>| {
                        assert_eq!(**data, 10);
                        HttpResponse::Ok()
                    })),
            ),
        )
        .await;

        let req = TestRequest::get().uri("/test").to_request();
        let resp = call_service(&srv, req).await;
        assert_eq!(resp.status(), StatusCode::OK);
    }

    #[actix_rt::test]
    async fn test_middleware_app_data() {
        let srv = init_service(
            App::new().service(
                web::resource("test")
                    .app_data(1usize)
                    .wrap_fn(|req, srv| {
                        assert_eq!(req.app_data::<usize>(), Some(&1usize));
                        req.extensions_mut().insert(1usize);
                        srv.call(req)
                    })
                    .route(web::get().to(HttpResponse::Ok))
                    .default_service(|req: ServiceRequest| async move {
                        let (req, _) = req.into_parts();

                        assert_eq!(req.extensions().get::<usize>(), Some(&1));

                        Ok(ServiceResponse::new(
                            req,
                            HttpResponse::BadRequest().finish(),
                        ))
                    }),
            ),
        )
        .await;

        let req = TestRequest::get().uri("/test").to_request();
        let resp = call_service(&srv, req).await;
        assert_eq!(resp.status(), StatusCode::OK);

        let req = TestRequest::post().uri("/test").to_request();
        let resp = call_service(&srv, req).await;
        assert_eq!(resp.status(), StatusCode::BAD_REQUEST);
    }
}<|MERGE_RESOLUTION|>--- conflicted
+++ resolved
@@ -176,29 +176,13 @@
     ///
     /// # Examples
     /// ```
-<<<<<<< HEAD
-    /// use actix_web::{web, App};
-=======
     /// use std::cell::Cell;
     /// use actix_web::{web, App, HttpRequest, HttpResponse, Responder};
->>>>>>> 2504c2ec
     ///
     /// struct MyData {
     ///     count: std::cell::Cell<usize>,
     /// }
     ///
-<<<<<<< HEAD
-    /// fn main() {
-    ///     let app = App::new().service(
-    ///         web::resource("/index.html")
-    ///           // limit size of the payload
-    ///           .data(web::PayloadConfig::new(4096))
-    ///           .route(
-    ///               web::get()
-    ///                  // register handler
-    ///                  .to(index)
-    ///           ));
-=======
     /// async fn handler(req: HttpRequest, counter: web::Data<MyData>) -> impl Responder {
     ///     // note this cannot use the Data<T> extractor because it was not added with it
     ///     let incr = *req.app_data::<usize>().unwrap();
@@ -208,7 +192,6 @@
     ///     counter.count.set(counter.count.get() + incr);
     ///
     ///     HttpResponse::Ok().body(counter.count.get().to_string())
->>>>>>> 2504c2ec
     /// }
     ///
     /// let app = App::new().service(
