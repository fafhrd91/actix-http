//! Various helpers for Actix applications to use during testing.

use std::net::SocketAddr;
use std::rc::Rc;
use std::sync::mpsc;
use std::{fmt, net, thread, time};

use actix_codec::{AsyncRead, AsyncWrite, Framed};
use actix_http::http::header::{ContentType, IntoHeaderPair};
use actix_http::http::{Method, StatusCode, Uri, Version};
use actix_http::test::TestRequest as HttpTestRequest;
use actix_http::{cookie::Cookie, ws, Extensions, HttpService, Request};
use actix_router::{Path, ResourceDef, Url};
use actix_rt::{time::sleep, System};
use actix_service::{
    map_config, IntoService, IntoServiceFactory, Service, ServiceFactory,
};
use awc::error::PayloadError;
use awc::{Client, ClientRequest, ClientResponse, Connector};
use bytes::{Bytes, BytesMut};
use futures_core::Stream;
use futures_util::future::ok;
use futures_util::StreamExt;
use serde::de::DeserializeOwned;
use serde::Serialize;
use socket2::{Domain, Protocol, Socket, Type};

pub use actix_http::test::TestBuffer;

use crate::app_service::AppInitServiceState;
use crate::config::AppConfig;
use crate::data::Data;
use crate::dev::{Body, MessageBody, Payload, Server};
use crate::rmap::ResourceMap;
use crate::service::{ServiceRequest, ServiceResponse};
use crate::{Error, HttpRequest, HttpResponse};

/// Create service that always responds with `HttpResponse::Ok()`
pub fn ok_service(
) -> impl Service<ServiceRequest, Response = ServiceResponse<Body>, Error = Error> {
    default_service(StatusCode::OK)
}

/// Create service that responds with response with specified status code
pub fn default_service(
    status_code: StatusCode,
) -> impl Service<ServiceRequest, Response = ServiceResponse<Body>, Error = Error> {
    (move |req: ServiceRequest| {
        ok(req.into_response(HttpResponse::build(status_code).finish()))
    })
    .into_service()
}

/// This method accepts application builder instance, and constructs
/// service.
///
/// ```rust
/// use actix_service::Service;
/// use actix_web::{test, web, App, HttpResponse, http::StatusCode};
///
/// #[actix_rt::test]
/// async fn test_init_service() {
///     let app = test::init_service(
///         App::new()
///             .service(web::resource("/test").to(|| async { HttpResponse::Ok() }))
///     ).await;
///
///     // Create request object
///     let req = test::TestRequest::with_uri("/test").to_request();
///
///     // Execute application
///     let resp = app.call(req).await.unwrap();
///     assert_eq!(resp.status(), StatusCode::OK);
/// }
/// ```
pub async fn init_service<R, S, B, E>(
    app: R,
) -> impl Service<Request, Response = ServiceResponse<B>, Error = E>
where
    R: IntoServiceFactory<S, Request>,
    S: ServiceFactory<
        Request,
        Config = AppConfig,
        Response = ServiceResponse<B>,
        Error = E,
    >,
    S::InitError: std::fmt::Debug,
{
    try_init_service(app)
        .await
        .expect("service initilization failed")
}

/// Fallible version of init_service that allows testing data factory errors.
pub(crate) async fn try_init_service<R, S, B, E>(
    app: R,
) -> Result<impl Service<Request, Response = ServiceResponse<B>, Error = E>, S::InitError>
where
    R: IntoServiceFactory<S, Request>,
    S: ServiceFactory<
        Request,
        Config = AppConfig,
        Response = ServiceResponse<B>,
        Error = E,
    >,
    S::InitError: std::fmt::Debug,
{
    let srv = app.into_factory();
    srv.new_service(AppConfig::default()).await
}

/// Calls service and waits for response future completion.
///
/// ```rust
/// use actix_web::{test, web, App, HttpResponse, http::StatusCode};
///
/// #[actix_rt::test]
/// async fn test_response() {
///     let app = test::init_service(
///         App::new()
///             .service(web::resource("/test").to(|| async {
///                 HttpResponse::Ok()
///             }))
///     ).await;
///
///     // Create request object
///     let req = test::TestRequest::with_uri("/test").to_request();
///
///     // Call application
///     let resp = test::call_service(&app, req).await;
///     assert_eq!(resp.status(), StatusCode::OK);
/// }
/// ```
pub async fn call_service<S, R, B, E>(app: &S, req: R) -> S::Response
where
    S: Service<R, Response = ServiceResponse<B>, Error = E>,
    E: std::fmt::Debug,
{
    app.call(req).await.unwrap()
}

/// Helper function that returns a response body of a TestRequest
///
/// ```rust
/// use actix_web::{test, web, App, HttpResponse, http::header};
/// use bytes::Bytes;
///
/// #[actix_rt::test]
/// async fn test_index() {
///     let app = test::init_service(
///         App::new().service(
///             web::resource("/index.html")
///                 .route(web::post().to(|| async {
///                     HttpResponse::Ok().body("welcome!")
///                 })))
///     ).await;
///
///     let req = test::TestRequest::post()
///         .uri("/index.html")
///         .header(header::CONTENT_TYPE, "application/json")
///         .to_request();
///
///     let result = test::read_response(&mut app, req).await;
///     assert_eq!(result, Bytes::from_static(b"welcome!"));
/// }
/// ```
pub async fn read_response<S, B>(app: &S, req: Request) -> Bytes
where
    S: Service<Request, Response = ServiceResponse<B>, Error = Error>,
    B: MessageBody + Unpin,
{
    let mut resp = app
        .call(req)
        .await
        .unwrap_or_else(|_| panic!("read_response failed at application call"));

    let mut body = resp.take_body();
    let mut bytes = BytesMut::new();
    while let Some(item) = body.next().await {
        bytes.extend_from_slice(&item.unwrap());
    }
    bytes.freeze()
}

/// Helper function that returns a response body of a ServiceResponse.
///
/// ```rust
/// use actix_web::{test, web, App, HttpResponse, http::header};
/// use bytes::Bytes;
///
/// #[actix_rt::test]
/// async fn test_index() {
///     let app = test::init_service(
///         App::new().service(
///             web::resource("/index.html")
///                 .route(web::post().to(|| async {
///                     HttpResponse::Ok().body("welcome!")
///                 })))
///     ).await;
///
///     let req = test::TestRequest::post()
///         .uri("/index.html")
///         .header(header::CONTENT_TYPE, "application/json")
///         .to_request();
///
///     let resp = test::call_service(&app, req).await;
///     let result = test::read_body(resp).await;
///     assert_eq!(result, Bytes::from_static(b"welcome!"));
/// }
/// ```
pub async fn read_body<B>(mut res: ServiceResponse<B>) -> Bytes
where
    B: MessageBody + Unpin,
{
    let mut body = res.take_body();
    let mut bytes = BytesMut::new();
    while let Some(item) = body.next().await {
        bytes.extend_from_slice(&item.unwrap());
    }
    bytes.freeze()
}

/// Helper function that returns a deserialized response body of a ServiceResponse.
///
/// ```rust
/// use actix_web::{App, test, web, HttpResponse, http::header};
/// use serde::{Serialize, Deserialize};
///
/// #[derive(Serialize, Deserialize)]
/// pub struct Person {
///     id: String,
///     name: String,
/// }
///
/// #[actix_rt::test]
/// async fn test_post_person() {
///     let app = test::init_service(
///         App::new().service(
///             web::resource("/people")
///                 .route(web::post().to(|person: web::Json<Person>| async {
///                     HttpResponse::Ok()
///                         .json(person)})
///                     ))
///     ).await;
///
///     let payload = r#"{"id":"12345","name":"User name"}"#.as_bytes();
///
///     let resp = test::TestRequest::post()
///         .uri("/people")
///         .header(header::CONTENT_TYPE, "application/json")
///         .set_payload(payload)
///         .send_request(&mut app)
///         .await;
///
///     assert!(resp.status().is_success());
///
///     let result: Person = test::read_body_json(resp).await;
/// }
/// ```
pub async fn read_body_json<T, B>(res: ServiceResponse<B>) -> T
where
    B: MessageBody + Unpin,
    T: DeserializeOwned,
{
    let body = read_body(res).await;

    serde_json::from_slice(&body).unwrap_or_else(|e| {
        panic!("read_response_json failed during deserialization: {}", e)
    })
}

pub async fn load_stream<S>(mut stream: S) -> Result<Bytes, Error>
where
    S: Stream<Item = Result<Bytes, Error>> + Unpin,
{
    let mut data = BytesMut::new();
    while let Some(item) = stream.next().await {
        data.extend_from_slice(&item?);
    }
    Ok(data.freeze())
}

/// Helper function that returns a deserialized response body of a TestRequest
///
/// ```rust
/// use actix_web::{App, test, web, HttpResponse, http::header};
/// use serde::{Serialize, Deserialize};
///
/// #[derive(Serialize, Deserialize)]
/// pub struct Person {
///     id: String,
///     name: String
/// }
///
/// #[actix_rt::test]
/// async fn test_add_person() {
///     let app = test::init_service(
///         App::new().service(
///             web::resource("/people")
///                 .route(web::post().to(|person: web::Json<Person>| async {
///                     HttpResponse::Ok()
///                         .json(person)})
///                     ))
///     ).await;
///
///     let payload = r#"{"id":"12345","name":"User name"}"#.as_bytes();
///
///     let req = test::TestRequest::post()
///         .uri("/people")
///         .header(header::CONTENT_TYPE, "application/json")
///         .set_payload(payload)
///         .to_request();
///
///     let result: Person = test::read_response_json(&mut app, req).await;
/// }
/// ```
pub async fn read_response_json<S, B, T>(app: &S, req: Request) -> T
where
    S: Service<Request, Response = ServiceResponse<B>, Error = Error>,
    B: MessageBody + Unpin,
    T: DeserializeOwned,
{
    let body = read_response(app, req).await;

    serde_json::from_slice(&body)
        .unwrap_or_else(|_| panic!("read_response_json failed during deserialization"))
}

/// Test `Request` builder.
///
/// For unit testing, actix provides a request builder type and a simple handler runner. TestRequest implements a builder-like pattern.
/// You can generate various types of request via TestRequest's methods:
///  * `TestRequest::to_request` creates `actix_http::Request` instance.
///  * `TestRequest::to_srv_request` creates `ServiceRequest` instance, which is used for testing middlewares and chain adapters.
///  * `TestRequest::to_srv_response` creates `ServiceResponse` instance.
///  * `TestRequest::to_http_request` creates `HttpRequest` instance, which is used for testing handlers.
///
/// ```rust
/// use actix_web::{test, HttpRequest, HttpResponse, HttpMessage};
/// use actix_web::http::{header, StatusCode};
///
/// async fn index(req: HttpRequest) -> HttpResponse {
///     if let Some(hdr) = req.headers().get(header::CONTENT_TYPE) {
///         HttpResponse::Ok().into()
///     } else {
///         HttpResponse::BadRequest().into()
///     }
/// }
///
/// #[test]
/// fn test_index() {
///     let req = test::TestRequest::default().insert_header("content-type", "text/plain")
///         .to_http_request();
///
///     let resp = index(req).await.unwrap();
///     assert_eq!(resp.status(), StatusCode::OK);
///
///     let req = test::TestRequest::default().to_http_request();
///     let resp = index(req).await.unwrap();
///     assert_eq!(resp.status(), StatusCode::BAD_REQUEST);
/// }
/// ```
pub struct TestRequest {
    req: HttpTestRequest,
    rmap: ResourceMap,
    config: AppConfig,
    path: Path<Url>,
    peer_addr: Option<SocketAddr>,
    app_data: Extensions,
}

impl Default for TestRequest {
    fn default() -> TestRequest {
        TestRequest {
            req: HttpTestRequest::default(),
            rmap: ResourceMap::new(ResourceDef::new("")),
            config: AppConfig::default(),
            path: Path::new(Url::new(Uri::default())),
            peer_addr: None,
            app_data: Extensions::new(),
        }
    }
}

#[allow(clippy::wrong_self_convention)]
impl TestRequest {
    /// Create TestRequest and set request uri
    pub fn with_uri(path: &str) -> TestRequest {
        TestRequest::default().uri(path)
    }

    /// Create TestRequest and set method to `Method::GET`
    pub fn get() -> TestRequest {
        TestRequest::default().method(Method::GET)
    }

    /// Create TestRequest and set method to `Method::POST`
    pub fn post() -> TestRequest {
        TestRequest::default().method(Method::POST)
    }

    /// Create TestRequest and set method to `Method::PUT`
    pub fn put() -> TestRequest {
        TestRequest::default().method(Method::PUT)
    }

    /// Create TestRequest and set method to `Method::PATCH`
    pub fn patch() -> TestRequest {
        TestRequest::default().method(Method::PATCH)
    }

    /// Create TestRequest and set method to `Method::DELETE`
    pub fn delete() -> TestRequest {
        TestRequest::default().method(Method::DELETE)
    }

    /// Set HTTP version of this request
    pub fn version(mut self, ver: Version) -> Self {
        self.req.version(ver);
        self
    }

    /// Set HTTP method of this request
    pub fn method(mut self, meth: Method) -> Self {
        self.req.method(meth);
        self
    }

    /// Set HTTP Uri of this request
    pub fn uri(mut self, path: &str) -> Self {
        self.req.uri(path);
        self
    }

    /// Insert a header, replacing any that were set with an equivalent field name.
    pub fn insert_header<H>(mut self, header: H) -> Self
    where
        H: IntoHeaderPair,
    {
        self.req.insert_header(header);
        self
    }

    /// Append a header, keeping any that were set with an equivalent field name.
    pub fn append_header<H>(mut self, header: H) -> Self
    where
        H: IntoHeaderPair,
    {
        self.req.append_header(header);
        self
    }

    /// Set cookie for this request.
    pub fn cookie(mut self, cookie: Cookie<'_>) -> Self {
        self.req.cookie(cookie);
        self
    }

    /// Set request path pattern parameter
    pub fn param(mut self, name: &'static str, value: &'static str) -> Self {
        self.path.add_static(name, value);
        self
    }

    /// Set peer addr
    pub fn peer_addr(mut self, addr: SocketAddr) -> Self {
        self.peer_addr = Some(addr);
        self
    }

    /// Set request payload
    pub fn set_payload<B: Into<Bytes>>(mut self, data: B) -> Self {
        self.req.set_payload(data);
        self
    }

    /// Serialize `data` to a URL encoded form and set it as the request payload. The `Content-Type`
    /// header is set to `application/x-www-form-urlencoded`.
    pub fn set_form<T: Serialize>(mut self, data: &T) -> Self {
        let bytes = serde_urlencoded::to_string(data)
            .expect("Failed to serialize test data as a urlencoded form");
        self.req.set_payload(bytes);
        self.req.insert_header(ContentType::form_url_encoded());
        self
    }

    /// Serialize `data` to JSON and set it as the request payload. The `Content-Type` header is
    /// set to `application/json`.
    pub fn set_json<T: Serialize>(mut self, data: &T) -> Self {
        let bytes =
            serde_json::to_string(data).expect("Failed to serialize test data to json");
        self.req.set_payload(bytes);
        self.req.insert_header(ContentType::json());
        self
    }

    /// Set application data. This is equivalent of `App::data()` method
    /// for testing purpose.
    pub fn data<T: 'static>(mut self, data: T) -> Self {
        self.app_data.insert(Data::new(data));
        self
    }

    /// Set application data. This is equivalent of `App::app_data()` method
    /// for testing purpose.
    pub fn app_data<T: 'static>(mut self, data: T) -> Self {
        self.app_data.insert(data);
        self
    }

    #[cfg(test)]
    /// Set request config
    pub(crate) fn rmap(mut self, rmap: ResourceMap) -> Self {
        self.rmap = rmap;
        self
    }

    /// Complete request creation and generate `Request` instance
    pub fn to_request(mut self) -> Request {
        let mut req = self.req.finish();
        req.head_mut().peer_addr = self.peer_addr;
        req
    }

    /// Complete request creation and generate `ServiceRequest` instance
    pub fn to_srv_request(mut self) -> ServiceRequest {
        let (mut head, payload) = self.req.finish().into_parts();
        head.peer_addr = self.peer_addr;
        self.path.get_mut().update(&head.uri);

        let app_state =
            AppInitServiceState::new(Rc::new(self.rmap), self.config.clone());

        ServiceRequest::new(
            HttpRequest::new(self.path, head, app_state, Rc::new(self.app_data)),
            payload,
        )
    }

    /// Complete request creation and generate `ServiceResponse` instance
    pub fn to_srv_response<B>(self, res: HttpResponse<B>) -> ServiceResponse<B> {
        self.to_srv_request().into_response(res)
    }

    /// Complete request creation and generate `HttpRequest` instance
    pub fn to_http_request(mut self) -> HttpRequest {
        let (mut head, _) = self.req.finish().into_parts();
        head.peer_addr = self.peer_addr;
        self.path.get_mut().update(&head.uri);

        let app_state =
            AppInitServiceState::new(Rc::new(self.rmap), self.config.clone());

        HttpRequest::new(self.path, head, app_state, Rc::new(self.app_data))
    }

    /// Complete request creation and generate `HttpRequest` and `Payload` instances
    pub fn to_http_parts(mut self) -> (HttpRequest, Payload) {
        let (mut head, payload) = self.req.finish().into_parts();
        head.peer_addr = self.peer_addr;
        self.path.get_mut().update(&head.uri);

        let app_state =
            AppInitServiceState::new(Rc::new(self.rmap), self.config.clone());

        let req = HttpRequest::new(self.path, head, app_state, Rc::new(self.app_data));

        (req, payload)
    }

    /// Complete request creation, calls service and waits for response future completion.
    pub async fn send_request<S, B, E>(self, app: &S) -> S::Response
    where
        S: Service<Request, Response = ServiceResponse<B>, Error = E>,
        E: std::fmt::Debug,
    {
        let req = self.to_request();
        call_service(app, req).await
    }
}

/// Start test server with default configuration
///
/// Test server is very simple server that simplify process of writing
/// integration tests cases for actix web applications.
///
/// # Examples
///
/// ```rust
/// use actix_web::{web, test, App, HttpResponse, Error};
///
/// async fn my_handler() -> Result<HttpResponse, Error> {
///     Ok(HttpResponse::Ok().into())
/// }
///
/// #[actix_rt::test]
/// async fn test_example() {
///     let srv = test::start(
///         || App::new().service(
///                 web::resource("/").to(my_handler))
///     );
///
///     let req = srv.get("/");
///     let response = req.send().await.unwrap();
///     assert!(response.status().is_success());
/// }
/// ```
pub fn start<F, I, S, B>(factory: F) -> TestServer
where
    F: Fn() -> I + Send + Clone + 'static,
    I: IntoServiceFactory<S, Request>,
    S: ServiceFactory<Request, Config = AppConfig> + 'static,
    S::Error: Into<Error> + 'static,
    S::InitError: fmt::Debug,
    S::Response: Into<HttpResponse<B>> + 'static,
    <S::Service as Service<Request>>::Future: 'static,
    B: MessageBody + 'static,
{
    start_with(TestServerConfig::default(), factory)
}

/// Start test server with custom configuration
///
/// Test server could be configured in different ways, for details check
/// `TestServerConfig` docs.
///
/// # Examples
///
/// ```rust
/// use actix_web::{web, test, App, HttpResponse, Error};
///
/// async fn my_handler() -> Result<HttpResponse, Error> {
///     Ok(HttpResponse::Ok().into())
/// }
///
/// #[actix_rt::test]
/// async fn test_example() {
///     let srv = test::start_with(test::config().h1(), ||
///         App::new().service(web::resource("/").to(my_handler))
///     );
///
///     let req = srv.get("/");
///     let response = req.send().await.unwrap();
///     assert!(response.status().is_success());
/// }
/// ```
pub fn start_with<F, I, S, B>(cfg: TestServerConfig, factory: F) -> TestServer
where
    F: Fn() -> I + Send + Clone + 'static,
    I: IntoServiceFactory<S, Request>,
    S: ServiceFactory<Request, Config = AppConfig> + 'static,
    S::Error: Into<Error> + 'static,
    S::InitError: fmt::Debug,
    S::Response: Into<HttpResponse<B>> + 'static,
    <S::Service as Service<Request>>::Future: 'static,
    B: MessageBody + 'static,
{
    let (tx, rx) = mpsc::channel();

    let ssl = match cfg.stream {
        StreamType::Tcp => false,
        #[cfg(feature = "openssl")]
        StreamType::Openssl(_) => true,
        #[cfg(feature = "rustls")]
        StreamType::Rustls(_) => true,
    };

    // run server in separate thread
    thread::spawn(move || {
        let sys = System::new("actix-test-server");
        let tcp = net::TcpListener::bind("127.0.0.1:0").unwrap();
        let local_addr = tcp.local_addr().unwrap();
        let factory = factory.clone();
        let cfg = cfg.clone();
        let ctimeout = cfg.client_timeout;
        let builder = Server::build().workers(1).disable_signals();

        let srv = match cfg.stream {
            StreamType::Tcp => match cfg.tp {
                HttpVer::Http1 => builder.listen("test", tcp, move || {
                    let cfg =
                        AppConfig::new(false, local_addr, format!("{}", local_addr));
                    HttpService::build()
                        .client_timeout(ctimeout)
                        .h1(map_config(factory(), move |_| cfg.clone()))
                        .tcp()
                }),
                HttpVer::Http2 => builder.listen("test", tcp, move || {
                    let cfg =
                        AppConfig::new(false, local_addr, format!("{}", local_addr));
                    HttpService::build()
                        .client_timeout(ctimeout)
                        .h2(map_config(factory(), move |_| cfg.clone()))
                        .tcp()
                }),
                HttpVer::Both => builder.listen("test", tcp, move || {
                    let cfg =
                        AppConfig::new(false, local_addr, format!("{}", local_addr));
                    HttpService::build()
                        .client_timeout(ctimeout)
                        .finish(map_config(factory(), move |_| cfg.clone()))
                        .tcp()
                }),
            },
            #[cfg(feature = "openssl")]
            StreamType::Openssl(acceptor) => match cfg.tp {
                HttpVer::Http1 => builder.listen("test", tcp, move || {
                    let cfg =
                        AppConfig::new(true, local_addr, format!("{}", local_addr));
                    HttpService::build()
                        .client_timeout(ctimeout)
                        .h1(map_config(factory(), move |_| cfg.clone()))
                        .openssl(acceptor.clone())
                }),
                HttpVer::Http2 => builder.listen("test", tcp, move || {
                    let cfg =
                        AppConfig::new(true, local_addr, format!("{}", local_addr));
                    HttpService::build()
                        .client_timeout(ctimeout)
                        .h2(map_config(factory(), move |_| cfg.clone()))
                        .openssl(acceptor.clone())
                }),
                HttpVer::Both => builder.listen("test", tcp, move || {
                    let cfg =
                        AppConfig::new(true, local_addr, format!("{}", local_addr));
                    HttpService::build()
                        .client_timeout(ctimeout)
                        .finish(map_config(factory(), move |_| cfg.clone()))
                        .openssl(acceptor.clone())
                }),
            },
            #[cfg(feature = "rustls")]
            StreamType::Rustls(config) => match cfg.tp {
                HttpVer::Http1 => builder.listen("test", tcp, move || {
                    let cfg =
                        AppConfig::new(true, local_addr, format!("{}", local_addr));
                    HttpService::build()
                        .client_timeout(ctimeout)
                        .h1(map_config(factory(), move |_| cfg.clone()))
                        .rustls(config.clone())
                }),
                HttpVer::Http2 => builder.listen("test", tcp, move || {
                    let cfg =
                        AppConfig::new(true, local_addr, format!("{}", local_addr));
                    HttpService::build()
                        .client_timeout(ctimeout)
                        .h2(map_config(factory(), move |_| cfg.clone()))
                        .rustls(config.clone())
                }),
                HttpVer::Both => builder.listen("test", tcp, move || {
                    let cfg =
                        AppConfig::new(true, local_addr, format!("{}", local_addr));
                    HttpService::build()
                        .client_timeout(ctimeout)
                        .finish(map_config(factory(), move |_| cfg.clone()))
                        .rustls(config.clone())
                }),
            },
        }
        .unwrap();

        sys.block_on(async {
            let srv = srv.run();
            tx.send((System::current(), srv, local_addr)).unwrap();
        });

        sys.run()
    });

    let (system, server, addr) = rx.recv().unwrap();

    let client = {
        let connector = {
            #[cfg(feature = "openssl")]
            {
                use open_ssl::ssl::{SslConnector, SslMethod, SslVerifyMode};

                let mut builder = SslConnector::builder(SslMethod::tls()).unwrap();
                builder.set_verify(SslVerifyMode::NONE);
                let _ = builder
                    .set_alpn_protos(b"\x02h2\x08http/1.1")
                    .map_err(|e| log::error!("Can not set alpn protocol: {:?}", e));
                Connector::new()
                    .conn_lifetime(time::Duration::from_secs(0))
                    .timeout(time::Duration::from_millis(30000))
                    .ssl(builder.build())
                    .finish()
            }
            #[cfg(not(feature = "openssl"))]
            {
                Connector::new()
                    .conn_lifetime(time::Duration::from_secs(0))
                    .timeout(time::Duration::from_millis(30000))
                    .finish()
            }
        };

        Client::builder().connector(connector).finish()
    };

    TestServer {
        ssl,
        addr,
        client,
        system,
        server,
    }
}

#[derive(Clone)]
pub struct TestServerConfig {
    tp: HttpVer,
    stream: StreamType,
    client_timeout: u64,
}

#[derive(Clone)]
enum HttpVer {
    Http1,
    Http2,
    Both,
}

#[derive(Clone)]
enum StreamType {
    Tcp,
    #[cfg(feature = "openssl")]
    Openssl(open_ssl::ssl::SslAcceptor),
    #[cfg(feature = "rustls")]
    Rustls(rust_tls::ServerConfig),
}

impl Default for TestServerConfig {
    fn default() -> Self {
        TestServerConfig::new()
    }
}

/// Create default test server config
pub fn config() -> TestServerConfig {
    TestServerConfig::new()
}

impl TestServerConfig {
    /// Create default server configuration
    pub(crate) fn new() -> TestServerConfig {
        TestServerConfig {
            tp: HttpVer::Both,
            stream: StreamType::Tcp,
            client_timeout: 5000,
        }
    }

    /// Start http/1.1 server only
    pub fn h1(mut self) -> Self {
        self.tp = HttpVer::Http1;
        self
    }

    /// Start http/2 server only
    pub fn h2(mut self) -> Self {
        self.tp = HttpVer::Http2;
        self
    }

    /// Start openssl server
    #[cfg(feature = "openssl")]
    pub fn openssl(mut self, acceptor: open_ssl::ssl::SslAcceptor) -> Self {
        self.stream = StreamType::Openssl(acceptor);
        self
    }

    /// Start rustls server
    #[cfg(feature = "rustls")]
    pub fn rustls(mut self, config: rust_tls::ServerConfig) -> Self {
        self.stream = StreamType::Rustls(config);
        self
    }

    /// Set server client timeout in milliseconds for first request.
    pub fn client_timeout(mut self, val: u64) -> Self {
        self.client_timeout = val;
        self
    }
}

/// Get first available unused address
pub fn unused_addr() -> net::SocketAddr {
    let addr: net::SocketAddr = "127.0.0.1:0".parse().unwrap();
    let socket =
        Socket::new(Domain::ipv4(), Type::stream(), Some(Protocol::tcp())).unwrap();
    socket.bind(&addr.into()).unwrap();
    socket.set_reuse_address(true).unwrap();
    let tcp = socket.into_tcp_listener();
    tcp.local_addr().unwrap()
}

/// Test server controller
pub struct TestServer {
    addr: net::SocketAddr,
    client: awc::Client,
    system: actix_rt::System,
    ssl: bool,
    server: Server,
}

impl TestServer {
    /// Construct test server url
    pub fn addr(&self) -> net::SocketAddr {
        self.addr
    }

    /// Construct test server url
    pub fn url(&self, uri: &str) -> String {
        let scheme = if self.ssl { "https" } else { "http" };

        if uri.starts_with('/') {
            format!("{}://localhost:{}{}", scheme, self.addr.port(), uri)
        } else {
            format!("{}://localhost:{}/{}", scheme, self.addr.port(), uri)
        }
    }

    /// Create `GET` request
    pub fn get<S: AsRef<str>>(&self, path: S) -> ClientRequest {
        self.client.get(self.url(path.as_ref()).as_str())
    }

    /// Create `POST` request
    pub fn post<S: AsRef<str>>(&self, path: S) -> ClientRequest {
        self.client.post(self.url(path.as_ref()).as_str())
    }

    /// Create `HEAD` request
    pub fn head<S: AsRef<str>>(&self, path: S) -> ClientRequest {
        self.client.head(self.url(path.as_ref()).as_str())
    }

    /// Create `PUT` request
    pub fn put<S: AsRef<str>>(&self, path: S) -> ClientRequest {
        self.client.put(self.url(path.as_ref()).as_str())
    }

    /// Create `PATCH` request
    pub fn patch<S: AsRef<str>>(&self, path: S) -> ClientRequest {
        self.client.patch(self.url(path.as_ref()).as_str())
    }

    /// Create `DELETE` request
    pub fn delete<S: AsRef<str>>(&self, path: S) -> ClientRequest {
        self.client.delete(self.url(path.as_ref()).as_str())
    }

    /// Create `OPTIONS` request
    pub fn options<S: AsRef<str>>(&self, path: S) -> ClientRequest {
        self.client.options(self.url(path.as_ref()).as_str())
    }

    /// Connect to test http server
    pub fn request<S: AsRef<str>>(&self, method: Method, path: S) -> ClientRequest {
        self.client.request(method, path.as_ref())
    }

    pub async fn load_body<S>(
        &mut self,
        mut response: ClientResponse<S>,
    ) -> Result<Bytes, PayloadError>
    where
        S: Stream<Item = Result<Bytes, PayloadError>> + Unpin + 'static,
    {
        response.body().limit(10_485_760).await
    }

    /// Connect to websocket server at a given path
    pub async fn ws_at(
        &mut self,
        path: &str,
    ) -> Result<Framed<impl AsyncRead + AsyncWrite, ws::Codec>, awc::error::WsClientError>
    {
        let url = self.url(path);
        let connect = self.client.ws(url).connect();
        connect.await.map(|(_, framed)| framed)
    }

    /// Connect to a websocket server
    pub async fn ws(
        &mut self,
    ) -> Result<Framed<impl AsyncRead + AsyncWrite, ws::Codec>, awc::error::WsClientError>
    {
        self.ws_at("/").await
    }

    /// Gracefully stop http server
    pub async fn stop(self) {
        self.server.stop(true).await;
        self.system.stop();
        sleep(time::Duration::from_millis(100)).await;
    }
}

impl Drop for TestServer {
    fn drop(&mut self) {
        self.system.stop()
    }
}

#[cfg(test)]
mod tests {
    use actix_http::httpmessage::HttpMessage;
    use serde::{Deserialize, Serialize};
    use std::time::SystemTime;

    use super::*;
    use crate::{http::header, web, App, HttpResponse, Responder};

    #[actix_rt::test]
    async fn test_basics() {
        let req = TestRequest::default()
            .version(Version::HTTP_2)
            .insert_header(header::ContentType::json())
            .insert_header(header::Date(SystemTime::now().into()))
            .param("test", "123")
            .data(10u32)
            .app_data(20u64)
            .peer_addr("127.0.0.1:8081".parse().unwrap())
            .to_http_request();
        assert!(req.headers().contains_key(header::CONTENT_TYPE));
        assert!(req.headers().contains_key(header::DATE));
        assert_eq!(
            req.head().peer_addr,
            Some("127.0.0.1:8081".parse().unwrap())
        );
        assert_eq!(&req.match_info()["test"], "123");
        assert_eq!(req.version(), Version::HTTP_2);
        let data = req.app_data::<Data<u32>>().unwrap();
        assert!(req.app_data::<Data<u64>>().is_none());
        assert_eq!(*data.get_ref(), 10);

        assert!(req.app_data::<u32>().is_none());
        let data = req.app_data::<u64>().unwrap();
        assert_eq!(*data, 20);
    }

    #[actix_rt::test]
    async fn test_request_methods() {
        let app = init_service(
            App::new().service(
                web::resource("/index.html")
                    .route(web::put().to(|| HttpResponse::Ok().body("put!")))
                    .route(web::patch().to(|| HttpResponse::Ok().body("patch!")))
                    .route(web::delete().to(|| HttpResponse::Ok().body("delete!"))),
            ),
        )
        .await;

        let put_req = TestRequest::put()
            .uri("/index.html")
            .insert_header((header::CONTENT_TYPE, "application/json"))
            .to_request();

        let result = read_response(&app, put_req).await;
        assert_eq!(result, Bytes::from_static(b"put!"));

        let patch_req = TestRequest::patch()
            .uri("/index.html")
            .insert_header((header::CONTENT_TYPE, "application/json"))
            .to_request();

        let result = read_response(&app, patch_req).await;
        assert_eq!(result, Bytes::from_static(b"patch!"));

        let delete_req = TestRequest::delete().uri("/index.html").to_request();
        let result = read_response(&app, delete_req).await;
        assert_eq!(result, Bytes::from_static(b"delete!"));
    }

    #[actix_rt::test]
    async fn test_response() {
        let app = init_service(
            App::new().service(
                web::resource("/index.html")
                    .route(web::post().to(|| HttpResponse::Ok().body("welcome!"))),
            ),
        )
        .await;

        let req = TestRequest::post()
            .uri("/index.html")
            .insert_header((header::CONTENT_TYPE, "application/json"))
            .to_request();

        let result = read_response(&app, req).await;
        assert_eq!(result, Bytes::from_static(b"welcome!"));
    }

    #[actix_rt::test]
    async fn test_send_request() {
        let app = init_service(
            App::new().service(
                web::resource("/index.html")
                    .route(web::get().to(|| HttpResponse::Ok().body("welcome!"))),
            ),
        )
        .await;

        let resp = TestRequest::get()
            .uri("/index.html")
            .send_request(&app)
            .await;

        let result = read_body(resp).await;
        assert_eq!(result, Bytes::from_static(b"welcome!"));
    }

    #[derive(Serialize, Deserialize)]
    pub struct Person {
        id: String,
        name: String,
    }

    #[actix_rt::test]
    async fn test_response_json() {
<<<<<<< HEAD
        let app = init_service(App::new().service(web::resource("/people").route(
            web::post().to(|person: web::Json<Person>| {
                HttpResponse::Ok().json(person.into_inner())
            }),
=======
        let mut app = init_service(App::new().service(web::resource("/people").route(
            web::post().to(|person: web::Json<Person>| HttpResponse::Ok().json(person)),
>>>>>>> 0c8196f8
        )))
        .await;

        let payload = r#"{"id":"12345","name":"User name"}"#.as_bytes();

        let req = TestRequest::post()
            .uri("/people")
            .insert_header((header::CONTENT_TYPE, "application/json"))
            .set_payload(payload)
            .to_request();

        let result: Person = read_response_json(&app, req).await;
        assert_eq!(&result.id, "12345");
    }

    #[actix_rt::test]
    async fn test_body_json() {
<<<<<<< HEAD
        let app = init_service(App::new().service(web::resource("/people").route(
            web::post().to(|person: web::Json<Person>| {
                HttpResponse::Ok().json(person.into_inner())
            }),
=======
        let mut app = init_service(App::new().service(web::resource("/people").route(
            web::post().to(|person: web::Json<Person>| HttpResponse::Ok().json(person)),
>>>>>>> 0c8196f8
        )))
        .await;

        let payload = r#"{"id":"12345","name":"User name"}"#.as_bytes();

        let resp = TestRequest::post()
            .uri("/people")
            .insert_header((header::CONTENT_TYPE, "application/json"))
            .set_payload(payload)
            .send_request(&app)
            .await;

        let result: Person = read_body_json(resp).await;
        assert_eq!(&result.name, "User name");
    }

    #[actix_rt::test]
    async fn test_request_response_form() {
<<<<<<< HEAD
        let app = init_service(App::new().service(web::resource("/people").route(
            web::post().to(|person: web::Form<Person>| {
                HttpResponse::Ok().json(person.into_inner())
            }),
=======
        let mut app = init_service(App::new().service(web::resource("/people").route(
            web::post().to(|person: web::Form<Person>| HttpResponse::Ok().json(person)),
>>>>>>> 0c8196f8
        )))
        .await;

        let payload = Person {
            id: "12345".to_string(),
            name: "User name".to_string(),
        };

        let req = TestRequest::post()
            .uri("/people")
            .set_form(&payload)
            .to_request();

        assert_eq!(req.content_type(), "application/x-www-form-urlencoded");

        let result: Person = read_response_json(&app, req).await;
        assert_eq!(&result.id, "12345");
        assert_eq!(&result.name, "User name");
    }

    #[actix_rt::test]
    async fn test_request_response_json() {
<<<<<<< HEAD
        let app = init_service(App::new().service(web::resource("/people").route(
            web::post().to(|person: web::Json<Person>| {
                HttpResponse::Ok().json(person.into_inner())
            }),
=======
        let mut app = init_service(App::new().service(web::resource("/people").route(
            web::post().to(|person: web::Json<Person>| HttpResponse::Ok().json(person)),
>>>>>>> 0c8196f8
        )))
        .await;

        let payload = Person {
            id: "12345".to_string(),
            name: "User name".to_string(),
        };

        let req = TestRequest::post()
            .uri("/people")
            .set_json(&payload)
            .to_request();

        assert_eq!(req.content_type(), "application/json");

        let result: Person = read_response_json(&app, req).await;
        assert_eq!(&result.id, "12345");
        assert_eq!(&result.name, "User name");
    }

    #[actix_rt::test]
    async fn test_async_with_block() {
        async fn async_with_block() -> Result<HttpResponse, Error> {
            let res = web::block(move || Some(4usize).ok_or("wrong")).await;

            match res {
                Ok(value) => Ok(HttpResponse::Ok()
                    .content_type("text/plain")
                    .body(format!("Async with block value: {}", value))),
                Err(_) => panic!("Unexpected"),
            }
        }

        let app = init_service(
            App::new().service(web::resource("/index.html").to(async_with_block)),
        )
        .await;

        let req = TestRequest::post().uri("/index.html").to_request();
        let res = app.call(req).await.unwrap();
        assert!(res.status().is_success());
    }

    #[actix_rt::test]
    async fn test_server_data() {
        async fn handler(data: web::Data<usize>) -> impl Responder {
            assert_eq!(**data, 10);
            HttpResponse::Ok()
        }

        let app = init_service(
            App::new()
                .data(10usize)
                .service(web::resource("/index.html").to(handler)),
        )
        .await;

        let req = TestRequest::post().uri("/index.html").to_request();
        let res = app.call(req).await.unwrap();
        assert!(res.status().is_success());
    }

    #[actix_rt::test]
    async fn test_actor() {
        use crate::Error;
        use actix::prelude::*;

        struct MyActor;

        impl Actor for MyActor {
            type Context = Context<Self>;
        }

        struct Num(usize);

        impl Message for Num {
            type Result = usize;
        }

        impl Handler<Num> for MyActor {
            type Result = usize;

            fn handle(&mut self, msg: Num, _: &mut Self::Context) -> Self::Result {
                msg.0
            }
        }

        let addr = MyActor.start();

        async fn actor_handler(
            addr: Data<Addr<MyActor>>,
        ) -> Result<impl Responder, Error> {
            // `?` operator tests "actors" feature flag on actix-http
            let res = addr.send(Num(1)).await?;

            if res == 1 {
                Ok(HttpResponse::Ok())
            } else {
                Ok(HttpResponse::BadRequest())
            }
        }

        let srv = App::new()
            .data(addr.clone())
            .service(web::resource("/").to(actor_handler));

        let app = init_service(srv).await;

        let req = TestRequest::post().uri("/").to_request();
        let res = app.call(req).await.unwrap();
        assert!(res.status().is_success());
    }
}<|MERGE_RESOLUTION|>--- conflicted
+++ resolved
@@ -1120,15 +1120,8 @@
 
     #[actix_rt::test]
     async fn test_response_json() {
-<<<<<<< HEAD
         let app = init_service(App::new().service(web::resource("/people").route(
-            web::post().to(|person: web::Json<Person>| {
-                HttpResponse::Ok().json(person.into_inner())
-            }),
-=======
-        let mut app = init_service(App::new().service(web::resource("/people").route(
             web::post().to(|person: web::Json<Person>| HttpResponse::Ok().json(person)),
->>>>>>> 0c8196f8
         )))
         .await;
 
@@ -1146,15 +1139,8 @@
 
     #[actix_rt::test]
     async fn test_body_json() {
-<<<<<<< HEAD
         let app = init_service(App::new().service(web::resource("/people").route(
-            web::post().to(|person: web::Json<Person>| {
-                HttpResponse::Ok().json(person.into_inner())
-            }),
-=======
-        let mut app = init_service(App::new().service(web::resource("/people").route(
             web::post().to(|person: web::Json<Person>| HttpResponse::Ok().json(person)),
->>>>>>> 0c8196f8
         )))
         .await;
 
@@ -1173,15 +1159,8 @@
 
     #[actix_rt::test]
     async fn test_request_response_form() {
-<<<<<<< HEAD
         let app = init_service(App::new().service(web::resource("/people").route(
-            web::post().to(|person: web::Form<Person>| {
-                HttpResponse::Ok().json(person.into_inner())
-            }),
-=======
-        let mut app = init_service(App::new().service(web::resource("/people").route(
             web::post().to(|person: web::Form<Person>| HttpResponse::Ok().json(person)),
->>>>>>> 0c8196f8
         )))
         .await;
 
@@ -1204,15 +1183,8 @@
 
     #[actix_rt::test]
     async fn test_request_response_json() {
-<<<<<<< HEAD
         let app = init_service(App::new().service(web::resource("/people").route(
-            web::post().to(|person: web::Json<Person>| {
-                HttpResponse::Ok().json(person.into_inner())
-            }),
-=======
-        let mut app = init_service(App::new().service(web::resource("/people").route(
             web::post().to(|person: web::Json<Person>| HttpResponse::Ok().json(person)),
->>>>>>> 0c8196f8
         )))
         .await;
 
