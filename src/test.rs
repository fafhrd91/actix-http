--- conflicted
+++ resolved
@@ -4,20 +4,17 @@
 
 #[cfg(feature = "cookies")]
 use actix_http::cookie::Cookie;
-<<<<<<< HEAD
 pub use actix_http::test::TestBuffer;
 use actix_http::{
-    http::{
-        header::{ContentType, IntoHeaderPair},
-        Method, StatusCode, Uri, Version,
-    },
+    http::{header::IntoHeaderPair, Method, StatusCode, Uri, Version},
     test::TestRequest as HttpTestRequest,
     Extensions, Request,
 };
 use actix_router::{Path, ResourceDef, Url};
 use actix_service::{IntoService, IntoServiceFactory, Service, ServiceFactory};
+use actix_utils::future::ok;
 use futures_core::Stream;
-use futures_util::{future::ok, StreamExt};
+use futures_util::StreamExt as _;
 use serde::{de::DeserializeOwned, Serialize};
 
 use crate::{
@@ -25,6 +22,7 @@
     config::AppConfig,
     data::Data,
     dev::{Body, MessageBody, Payload},
+    http::header::ContentType,
     rmap::ResourceMap,
     service::{ServiceRequest, ServiceResponse},
     web::{Bytes, BytesMut},
@@ -32,36 +30,6 @@
 };
 
 /// Create service that always responds with `HttpResponse::Ok()` and no body.
-=======
-use actix_http::http::{HeaderMap, Method, StatusCode, Uri, Version};
-use actix_http::test::TestRequest as HttpTestRequest;
-use actix_http::{ws, Extensions, HttpService, Request};
-use actix_router::{Path, ResourceDef, Url};
-use actix_rt::{time::sleep, System};
-use actix_service::{map_config, IntoService, IntoServiceFactory, Service, ServiceFactory};
-use actix_utils::future::ok;
-use awc::error::PayloadError;
-use awc::{Client, ClientRequest, ClientResponse, Connector};
-use bytes::{Bytes, BytesMut};
-use futures_core::Stream;
-use futures_util::StreamExt as _;
-use serde::de::DeserializeOwned;
-use serde::Serialize;
-use socket2::{Domain, Protocol, Socket, Type};
-
-pub use actix_http::test::TestBuffer;
-
-use crate::app_service::AppInitServiceState;
-use crate::config::AppConfig;
-use crate::data::Data;
-use crate::dev::{Body, MessageBody, Payload, Server};
-use crate::http::header::{ContentType, IntoHeaderPair};
-use crate::rmap::ResourceMap;
-use crate::service::{ServiceRequest, ServiceResponse};
-use crate::{Error, HttpRequest, HttpResponse};
-
-/// Create service that always responds with `HttpResponse::Ok()`
->>>>>>> 50dc13f2
 pub fn ok_service(
 ) -> impl Service<ServiceRequest, Response = ServiceResponse<Body>, Error = Error> {
     default_service(StatusCode::OK)
@@ -187,11 +155,7 @@
     let mut resp = app
         .call(req)
         .await
-<<<<<<< HEAD
-        .expect("read_response failed at application call");
-=======
         .unwrap_or_else(|e| panic!("read_response failed at application call: {}", e));
->>>>>>> 50dc13f2
 
     let mut body = resp.take_body();
     let mut bytes = BytesMut::new();
@@ -604,433 +568,12 @@
     }
 }
 
-<<<<<<< HEAD
-=======
-/// Start test server with default configuration
-///
-/// Test server is very simple server that simplify process of writing
-/// integration tests cases for actix web applications.
-///
-/// # Examples
-///
-/// ```
-/// use actix_web::{web, test, App, HttpResponse, Error};
-///
-/// async fn my_handler() -> Result<HttpResponse, Error> {
-///     Ok(HttpResponse::Ok().into())
-/// }
-///
-/// #[actix_rt::test]
-/// async fn test_example() {
-///     let srv = test::start(
-///         || App::new().service(
-///                 web::resource("/").to(my_handler))
-///     );
-///
-///     let req = srv.get("/");
-///     let response = req.send().await.unwrap();
-///     assert!(response.status().is_success());
-/// }
-/// ```
-pub fn start<F, I, S, B>(factory: F) -> TestServer
-where
-    F: Fn() -> I + Send + Clone + 'static,
-    I: IntoServiceFactory<S, Request>,
-    S: ServiceFactory<Request, Config = AppConfig> + 'static,
-    S::Error: Into<Error> + 'static,
-    S::InitError: fmt::Debug,
-    S::Response: Into<HttpResponse<B>> + 'static,
-    <S::Service as Service<Request>>::Future: 'static,
-    B: MessageBody + 'static,
-{
-    start_with(TestServerConfig::default(), factory)
-}
-
-/// Start test server with custom configuration
-///
-/// Test server could be configured in different ways, for details check
-/// `TestServerConfig` docs.
-///
-/// # Examples
-///
-/// ```
-/// use actix_web::{web, test, App, HttpResponse, Error};
-///
-/// async fn my_handler() -> Result<HttpResponse, Error> {
-///     Ok(HttpResponse::Ok().into())
-/// }
-///
-/// #[actix_rt::test]
-/// async fn test_example() {
-///     let srv = test::start_with(test::config().h1(), ||
-///         App::new().service(web::resource("/").to(my_handler))
-///     );
-///
-///     let req = srv.get("/");
-///     let response = req.send().await.unwrap();
-///     assert!(response.status().is_success());
-/// }
-/// ```
-pub fn start_with<F, I, S, B>(cfg: TestServerConfig, factory: F) -> TestServer
-where
-    F: Fn() -> I + Send + Clone + 'static,
-    I: IntoServiceFactory<S, Request>,
-    S: ServiceFactory<Request, Config = AppConfig> + 'static,
-    S::Error: Into<Error> + 'static,
-    S::InitError: fmt::Debug,
-    S::Response: Into<HttpResponse<B>> + 'static,
-    <S::Service as Service<Request>>::Future: 'static,
-    B: MessageBody + 'static,
-{
-    let (tx, rx) = mpsc::channel();
-
-    let ssl = match cfg.stream {
-        StreamType::Tcp => false,
-        #[cfg(feature = "openssl")]
-        StreamType::Openssl(_) => true,
-        #[cfg(feature = "rustls")]
-        StreamType::Rustls(_) => true,
-    };
-
-    // run server in separate thread
-    thread::spawn(move || {
-        let sys = System::new();
-        let tcp = net::TcpListener::bind("127.0.0.1:0").unwrap();
-        let local_addr = tcp.local_addr().unwrap();
-        let factory = factory.clone();
-        let cfg = cfg.clone();
-        let ctimeout = cfg.client_timeout;
-        let builder = Server::build().workers(1).disable_signals();
-
-        let srv = match cfg.stream {
-            StreamType::Tcp => match cfg.tp {
-                HttpVer::Http1 => builder.listen("test", tcp, move || {
-                    let cfg = AppConfig::new(false, local_addr, format!("{}", local_addr));
-                    HttpService::build()
-                        .client_timeout(ctimeout)
-                        .h1(map_config(factory(), move |_| cfg.clone()))
-                        .tcp()
-                }),
-                HttpVer::Http2 => builder.listen("test", tcp, move || {
-                    let cfg = AppConfig::new(false, local_addr, format!("{}", local_addr));
-                    HttpService::build()
-                        .client_timeout(ctimeout)
-                        .h2(map_config(factory(), move |_| cfg.clone()))
-                        .tcp()
-                }),
-                HttpVer::Both => builder.listen("test", tcp, move || {
-                    let cfg = AppConfig::new(false, local_addr, format!("{}", local_addr));
-                    HttpService::build()
-                        .client_timeout(ctimeout)
-                        .finish(map_config(factory(), move |_| cfg.clone()))
-                        .tcp()
-                }),
-            },
-            #[cfg(feature = "openssl")]
-            StreamType::Openssl(acceptor) => match cfg.tp {
-                HttpVer::Http1 => builder.listen("test", tcp, move || {
-                    let cfg = AppConfig::new(true, local_addr, format!("{}", local_addr));
-                    HttpService::build()
-                        .client_timeout(ctimeout)
-                        .h1(map_config(factory(), move |_| cfg.clone()))
-                        .openssl(acceptor.clone())
-                }),
-                HttpVer::Http2 => builder.listen("test", tcp, move || {
-                    let cfg = AppConfig::new(true, local_addr, format!("{}", local_addr));
-                    HttpService::build()
-                        .client_timeout(ctimeout)
-                        .h2(map_config(factory(), move |_| cfg.clone()))
-                        .openssl(acceptor.clone())
-                }),
-                HttpVer::Both => builder.listen("test", tcp, move || {
-                    let cfg = AppConfig::new(true, local_addr, format!("{}", local_addr));
-                    HttpService::build()
-                        .client_timeout(ctimeout)
-                        .finish(map_config(factory(), move |_| cfg.clone()))
-                        .openssl(acceptor.clone())
-                }),
-            },
-            #[cfg(feature = "rustls")]
-            StreamType::Rustls(config) => match cfg.tp {
-                HttpVer::Http1 => builder.listen("test", tcp, move || {
-                    let cfg = AppConfig::new(true, local_addr, format!("{}", local_addr));
-                    HttpService::build()
-                        .client_timeout(ctimeout)
-                        .h1(map_config(factory(), move |_| cfg.clone()))
-                        .rustls(config.clone())
-                }),
-                HttpVer::Http2 => builder.listen("test", tcp, move || {
-                    let cfg = AppConfig::new(true, local_addr, format!("{}", local_addr));
-                    HttpService::build()
-                        .client_timeout(ctimeout)
-                        .h2(map_config(factory(), move |_| cfg.clone()))
-                        .rustls(config.clone())
-                }),
-                HttpVer::Both => builder.listen("test", tcp, move || {
-                    let cfg = AppConfig::new(true, local_addr, format!("{}", local_addr));
-                    HttpService::build()
-                        .client_timeout(ctimeout)
-                        .finish(map_config(factory(), move |_| cfg.clone()))
-                        .rustls(config.clone())
-                }),
-            },
-        }
-        .unwrap();
-
-        sys.block_on(async {
-            let srv = srv.run();
-            tx.send((System::current(), srv, local_addr)).unwrap();
-        });
-
-        sys.run()
-    });
-
-    let (system, server, addr) = rx.recv().unwrap();
-
-    let client = {
-        let connector = {
-            #[cfg(feature = "openssl")]
-            {
-                use openssl::ssl::{SslConnector, SslMethod, SslVerifyMode};
-
-                let mut builder = SslConnector::builder(SslMethod::tls()).unwrap();
-                builder.set_verify(SslVerifyMode::NONE);
-                let _ = builder
-                    .set_alpn_protos(b"\x02h2\x08http/1.1")
-                    .map_err(|e| log::error!("Can not set alpn protocol: {:?}", e));
-                Connector::new()
-                    .conn_lifetime(time::Duration::from_secs(0))
-                    .timeout(time::Duration::from_millis(30000))
-                    .ssl(builder.build())
-            }
-            #[cfg(not(feature = "openssl"))]
-            {
-                Connector::new()
-                    .conn_lifetime(time::Duration::from_secs(0))
-                    .timeout(time::Duration::from_millis(30000))
-            }
-        };
-
-        Client::builder().connector(connector).finish()
-    };
-
-    TestServer {
-        addr,
-        client,
-        system,
-        ssl,
-        server,
-    }
-}
-
-#[derive(Clone)]
-pub struct TestServerConfig {
-    tp: HttpVer,
-    stream: StreamType,
-    client_timeout: u64,
-}
-
-#[derive(Clone)]
-enum HttpVer {
-    Http1,
-    Http2,
-    Both,
-}
-
-#[derive(Clone)]
-enum StreamType {
-    Tcp,
-    #[cfg(feature = "openssl")]
-    Openssl(openssl::ssl::SslAcceptor),
-    #[cfg(feature = "rustls")]
-    Rustls(rustls::ServerConfig),
-}
-
-impl Default for TestServerConfig {
-    fn default() -> Self {
-        TestServerConfig::new()
-    }
-}
-
-/// Create default test server config
-pub fn config() -> TestServerConfig {
-    TestServerConfig::new()
-}
-
-impl TestServerConfig {
-    /// Create default server configuration
-    pub(crate) fn new() -> TestServerConfig {
-        TestServerConfig {
-            tp: HttpVer::Both,
-            stream: StreamType::Tcp,
-            client_timeout: 5000,
-        }
-    }
-
-    /// Start HTTP/1.1 server only
-    pub fn h1(mut self) -> Self {
-        self.tp = HttpVer::Http1;
-        self
-    }
-
-    /// Start HTTP/2 server only
-    pub fn h2(mut self) -> Self {
-        self.tp = HttpVer::Http2;
-        self
-    }
-
-    /// Start openssl server
-    #[cfg(feature = "openssl")]
-    pub fn openssl(mut self, acceptor: openssl::ssl::SslAcceptor) -> Self {
-        self.stream = StreamType::Openssl(acceptor);
-        self
-    }
-
-    /// Start rustls server
-    #[cfg(feature = "rustls")]
-    pub fn rustls(mut self, config: rustls::ServerConfig) -> Self {
-        self.stream = StreamType::Rustls(config);
-        self
-    }
-
-    /// Set server client timeout in milliseconds for first request.
-    pub fn client_timeout(mut self, val: u64) -> Self {
-        self.client_timeout = val;
-        self
-    }
-}
-
-/// Get first available unused address
-pub fn unused_addr() -> net::SocketAddr {
-    let addr: net::SocketAddr = "127.0.0.1:0".parse().unwrap();
-    let socket = Socket::new(Domain::IPV4, Type::STREAM, Some(Protocol::TCP)).unwrap();
-    socket.bind(&addr.into()).unwrap();
-    socket.set_reuse_address(true).unwrap();
-    let tcp = net::TcpListener::from(socket);
-    tcp.local_addr().unwrap()
-}
-
-/// Test server controller
-pub struct TestServer {
-    addr: net::SocketAddr,
-    client: awc::Client,
-    system: actix_rt::System,
-    ssl: bool,
-    server: Server,
-}
-
-impl TestServer {
-    /// Construct test server url
-    pub fn addr(&self) -> net::SocketAddr {
-        self.addr
-    }
-
-    /// Construct test server url
-    pub fn url(&self, uri: &str) -> String {
-        let scheme = if self.ssl { "https" } else { "http" };
-
-        if uri.starts_with('/') {
-            format!("{}://localhost:{}{}", scheme, self.addr.port(), uri)
-        } else {
-            format!("{}://localhost:{}/{}", scheme, self.addr.port(), uri)
-        }
-    }
-
-    /// Create `GET` request
-    pub fn get<S: AsRef<str>>(&self, path: S) -> ClientRequest {
-        self.client.get(self.url(path.as_ref()).as_str())
-    }
-
-    /// Create `POST` request
-    pub fn post<S: AsRef<str>>(&self, path: S) -> ClientRequest {
-        self.client.post(self.url(path.as_ref()).as_str())
-    }
-
-    /// Create `HEAD` request
-    pub fn head<S: AsRef<str>>(&self, path: S) -> ClientRequest {
-        self.client.head(self.url(path.as_ref()).as_str())
-    }
-
-    /// Create `PUT` request
-    pub fn put<S: AsRef<str>>(&self, path: S) -> ClientRequest {
-        self.client.put(self.url(path.as_ref()).as_str())
-    }
-
-    /// Create `PATCH` request
-    pub fn patch<S: AsRef<str>>(&self, path: S) -> ClientRequest {
-        self.client.patch(self.url(path.as_ref()).as_str())
-    }
-
-    /// Create `DELETE` request
-    pub fn delete<S: AsRef<str>>(&self, path: S) -> ClientRequest {
-        self.client.delete(self.url(path.as_ref()).as_str())
-    }
-
-    /// Create `OPTIONS` request
-    pub fn options<S: AsRef<str>>(&self, path: S) -> ClientRequest {
-        self.client.options(self.url(path.as_ref()).as_str())
-    }
-
-    /// Connect to test HTTP server
-    pub fn request<S: AsRef<str>>(&self, method: Method, path: S) -> ClientRequest {
-        self.client.request(method, path.as_ref())
-    }
-
-    pub async fn load_body<S>(
-        &mut self,
-        mut response: ClientResponse<S>,
-    ) -> Result<Bytes, PayloadError>
-    where
-        S: Stream<Item = Result<Bytes, PayloadError>> + Unpin + 'static,
-    {
-        response.body().limit(10_485_760).await
-    }
-
-    /// Connect to WebSocket server at a given path.
-    pub async fn ws_at(
-        &mut self,
-        path: &str,
-    ) -> Result<Framed<impl AsyncRead + AsyncWrite, ws::Codec>, awc::error::WsClientError> {
-        let url = self.url(path);
-        let connect = self.client.ws(url).connect();
-        connect.await.map(|(_, framed)| framed)
-    }
-
-    /// Connect to a WebSocket server.
-    pub async fn ws(
-        &mut self,
-    ) -> Result<Framed<impl AsyncRead + AsyncWrite, ws::Codec>, awc::error::WsClientError> {
-        self.ws_at("/").await
-    }
-
-    /// Get default HeaderMap of Client.
-    ///
-    /// Returns Some(&mut HeaderMap) when Client object is unique
-    /// (No other clone of client exists at the same time).
-    pub fn client_headers(&mut self) -> Option<&mut HeaderMap> {
-        self.client.headers()
-    }
-
-    /// Gracefully stop HTTP server
-    pub async fn stop(self) {
-        self.server.stop(true).await;
-        self.system.stop();
-        sleep(time::Duration::from_millis(100)).await;
-    }
-}
-
-impl Drop for TestServer {
-    fn drop(&mut self) {
-        self.system.stop()
-    }
-}
-
->>>>>>> 50dc13f2
 #[cfg(test)]
 mod tests {
+    use std::time::SystemTime;
+
     use actix_http::HttpMessage;
     use serde::{Deserialize, Serialize};
-    use std::time::SystemTime;
 
     use super::*;
     use crate::{http::header, web, App, HttpResponse, Responder};
