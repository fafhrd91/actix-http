# Changes

<<<<<<< HEAD
## Unreleased - 2020-xx-xx
* Update `bytes` to `1`.
=======
## Unreleased - 2021-xx-xx
>>>>>>> a1b00b2c


## 2.1.0 - 2020-11-25
* Add ability to set address for `TestServer`. [#1645]
* Upgrade `base64` to `0.13`.
* Upgrade `serde_urlencoded` to `0.7`. [#1773]

[#1773]: https://github.com/actix/actix-web/pull/1773
[#1645]: https://github.com/actix/actix-web/pull/1645


## 2.0.0 - 2020-09-11
* Update actix-codec and actix-utils dependencies.


## 2.0.0-alpha.1 - 2020-05-23
* Update the `time` dependency to 0.2.7
* Update `actix-connect` dependency to 2.0.0-alpha.2
* Make `test_server` `async` fn.
* Bump minimum supported Rust version to 1.40
* Replace deprecated `net2` crate with `socket2`
* Update `base64` dependency to 0.12
* Update `env_logger` dependency to 0.7

## 1.0.0 - 2019-12-13
* Replaced `TestServer::start()` with `test_server()`


## 1.0.0-alpha.3 - 2019-12-07
* Migrate to `std::future`


## 0.2.5 - 2019-09-17
* Update serde_urlencoded to "0.6.1"
* Increase TestServerRuntime timeouts from 500ms to 3000ms
* Do not override current `System`


## 0.2.4 - 2019-07-18
* Update actix-server to 0.6


## 0.2.3 - 2019-07-16
* Add `delete`, `options`, `patch` methods to `TestServerRunner`


## 0.2.2 - 2019-06-16
* Add .put() and .sput() methods


## 0.2.1 - 2019-06-05
* Add license files


## 0.2.0 - 2019-05-12
* Update awc and actix-http deps


## 0.1.1 - 2019-04-24
* Always make new connection for http client


## 0.1.0 - 2019-04-16
* No changes


## 0.1.0-alpha.3 - 2019-04-02
* Request functions accept path #743


## 0.1.0-alpha.2 - 2019-03-29
* Added TestServerRuntime::load_body() method
* Update actix-http and awc libraries


## 0.1.0-alpha.1 - 2019-03-28
* Initial impl<|MERGE_RESOLUTION|>--- conflicted
+++ resolved
@@ -1,11 +1,7 @@
 # Changes
 
-<<<<<<< HEAD
-## Unreleased - 2020-xx-xx
+## Unreleased - 2021-xx-xx
 * Update `bytes` to `1`.
-=======
-## Unreleased - 2021-xx-xx
->>>>>>> a1b00b2c
 
 
 ## 2.1.0 - 2020-11-25
