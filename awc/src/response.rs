--- conflicted
+++ resolved
@@ -207,7 +207,6 @@
 {
     type Item = Result<Bytes, PayloadError>;
 
-<<<<<<< HEAD
     fn poll_next(
         self: Pin<&mut Self>,
         cx: &mut Context<'_>,
@@ -216,10 +215,6 @@
         this.timeout.poll_timeout(cx)?;
 
         Pin::new(&mut this.payload).poll_next(cx)
-=======
-    fn poll_next(self: Pin<&mut Self>, cx: &mut Context<'_>) -> Poll<Option<Self::Item>> {
-        Pin::new(&mut self.get_mut().payload).poll_next(cx)
->>>>>>> b37669cb
     }
 }
 
