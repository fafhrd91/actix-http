use std::{
    future::Future,
    net,
    pin::Pin,
    rc::Rc,
    task::{Context, Poll},
    time::Duration,
};

use actix_http::{
    body::{Body, BodyStream},
    http::{
        header::{self, HeaderMap, HeaderName, IntoHeaderValue},
        Error as HttpError,
    },
    Error, RequestHead, RequestHeadType,
};
use actix_rt::time::{sleep, Sleep};
use bytes::Bytes;
use derive_more::From;
use futures_core::Stream;
use serde::Serialize;

#[cfg(feature = "compress")]
use actix_http::encoding::Decoder;
#[cfg(feature = "compress")]
use actix_http::http::header::ContentEncoding;
#[cfg(feature = "compress")]
use actix_http::{Payload, PayloadStream};

use crate::error::{FreezeRequestError, InvalidUrl, SendRequestError};
use crate::response::ClientResponse;
use crate::ClientConfig;

#[derive(Debug, From)]
pub(crate) enum PrepForSendingError {
    Url(InvalidUrl),
    Http(HttpError),
}

impl From<PrepForSendingError> for FreezeRequestError {
    fn from(err: PrepForSendingError) -> FreezeRequestError {
        match err {
            PrepForSendingError::Url(e) => FreezeRequestError::Url(e),
            PrepForSendingError::Http(e) => FreezeRequestError::Http(e),
        }
    }
}

impl From<PrepForSendingError> for SendRequestError {
    fn from(err: PrepForSendingError) -> SendRequestError {
        match err {
            PrepForSendingError::Url(e) => SendRequestError::Url(e),
            PrepForSendingError::Http(e) => SendRequestError::Http(e),
        }
    }
}

/// Future that sends request's payload and resolves to a server response.
#[must_use = "futures do nothing unless polled"]
pub enum SendClientRequest {
    Fut(
        Pin<Box<dyn Future<Output = Result<ClientResponse, SendRequestError>>>>,
        // FIXME: use a pinned Sleep instead of box.
        Option<Pin<Box<Sleep>>>,
        bool,
    ),
    Err(Option<SendRequestError>),
}

impl SendClientRequest {
    pub(crate) fn new(
        send: Pin<Box<dyn Future<Output = Result<ClientResponse, SendRequestError>>>>,
        response_decompress: bool,
        timeout: Option<Duration>,
    ) -> SendClientRequest {
        let delay = timeout.map(|d| Box::pin(sleep(d)));
        SendClientRequest::Fut(send, delay, response_decompress)
    }
}

#[cfg(feature = "compress")]
impl Future for SendClientRequest {
    type Output =
        Result<ClientResponse<Decoder<Payload<PayloadStream>>>, SendRequestError>;

    fn poll(self: Pin<&mut Self>, cx: &mut Context<'_>) -> Poll<Self::Output> {
        let this = self.get_mut();

        match this {
            SendClientRequest::Fut(send, delay, response_decompress) => {
                if delay.is_some() {
                    match Pin::new(delay.as_mut().unwrap()).poll(cx) {
                        Poll::Pending => {}
                        _ => return Poll::Ready(Err(SendRequestError::Timeout)),
                    }
                }

                let res = futures_core::ready!(Pin::new(send).poll(cx)).map(|res| {
                    res.map_body(|head, payload| {
                        if *response_decompress {
                            Payload::Stream(Decoder::from_headers(
                                payload,
                                &head.headers,
                            ))
                        } else {
                            Payload::Stream(Decoder::new(
                                payload,
                                ContentEncoding::Identity,
                            ))
                        }
                    })
                });

                Poll::Ready(res)
            }
            SendClientRequest::Err(ref mut e) => match e.take() {
                Some(e) => Poll::Ready(Err(e)),
                None => panic!("Attempting to call completed future"),
            },
        }
    }
}

#[cfg(not(feature = "compress"))]
impl Future for SendClientRequest {
    type Output = Result<ClientResponse, SendRequestError>;

    fn poll(self: Pin<&mut Self>, cx: &mut Context<'_>) -> Poll<Self::Output> {
        let this = self.get_mut();
        match this {
            SendClientRequest::Fut(send, delay, _) => {
                if delay.is_some() {
                    match Pin::new(delay.as_mut().unwrap()).poll(cx) {
                        Poll::Pending => {}
                        _ => return Poll::Ready(Err(SendRequestError::Timeout)),
                    }
                }
                Pin::new(send).poll(cx)
            }
            SendClientRequest::Err(ref mut e) => match e.take() {
                Some(e) => Poll::Ready(Err(e)),
                None => panic!("Attempting to call completed future"),
            },
        }
    }
}

impl From<SendRequestError> for SendClientRequest {
    fn from(e: SendRequestError) -> Self {
        SendClientRequest::Err(Some(e))
    }
}

impl From<Error> for SendClientRequest {
    fn from(e: Error) -> Self {
        SendClientRequest::Err(Some(e.into()))
    }
}

impl From<HttpError> for SendClientRequest {
    fn from(e: HttpError) -> Self {
        SendClientRequest::Err(Some(e.into()))
    }
}

impl From<PrepForSendingError> for SendClientRequest {
    fn from(e: PrepForSendingError) -> Self {
        SendClientRequest::Err(Some(e.into()))
    }
}

#[derive(Debug)]
pub(crate) enum RequestSender {
    Owned(RequestHead),
    Rc(Rc<RequestHead>, Option<HeaderMap>),
}

impl RequestSender {
    pub(crate) fn send_body<B>(
        self,
        addr: Option<net::SocketAddr>,
        response_decompress: bool,
        timeout: Option<Duration>,
        config: &ClientConfig,
        body: B,
    ) -> SendClientRequest
    where
        B: Into<Body>,
    {
        let fut = match self {
            RequestSender::Owned(head) => {
<<<<<<< HEAD
                connector.send_request(RequestHeadType::Owned(head), body.into(), addr)
            }
            RequestSender::Rc(head, extra_headers) => connector.send_request(
                RequestHeadType::Rc(head, extra_headers),
                body.into(),
                addr,
            ),
=======
                config.connector.send_request(head, body.into(), addr)
            }
            RequestSender::Rc(head, extra_headers) => config
                .connector
                .send_request_extra(head, extra_headers, body.into(), addr),
>>>>>>> deafb7c8
        };

        SendClientRequest::new(fut, response_decompress, timeout.or(config.timeout))
    }

    pub(crate) fn send_json<T: Serialize>(
        mut self,
        addr: Option<net::SocketAddr>,
        response_decompress: bool,
        timeout: Option<Duration>,
        config: &ClientConfig,
        value: &T,
    ) -> SendClientRequest {
        let body = match serde_json::to_string(value) {
            Ok(body) => body,
            Err(e) => return Error::from(e).into(),
        };

        if let Err(e) = self.set_header_if_none(header::CONTENT_TYPE, "application/json")
        {
            return e.into();
        }

        self.send_body(
            addr,
            response_decompress,
            timeout,
            config,
            Body::Bytes(Bytes::from(body)),
        )
    }

    pub(crate) fn send_form<T: Serialize>(
        mut self,
        addr: Option<net::SocketAddr>,
        response_decompress: bool,
        timeout: Option<Duration>,
        config: &ClientConfig,
        value: &T,
    ) -> SendClientRequest {
        let body = match serde_urlencoded::to_string(value) {
            Ok(body) => body,
            Err(e) => return Error::from(e).into(),
        };

        // set content-type
        if let Err(e) = self.set_header_if_none(
            header::CONTENT_TYPE,
            "application/x-www-form-urlencoded",
        ) {
            return e.into();
        }

        self.send_body(
            addr,
            response_decompress,
            timeout,
            config,
            Body::Bytes(Bytes::from(body)),
        )
    }

    pub(crate) fn send_stream<S, E>(
        self,
        addr: Option<net::SocketAddr>,
        response_decompress: bool,
        timeout: Option<Duration>,
        config: &ClientConfig,
        stream: S,
    ) -> SendClientRequest
    where
        S: Stream<Item = Result<Bytes, E>> + Unpin + 'static,
        E: Into<Error> + 'static,
    {
        self.send_body(
            addr,
            response_decompress,
            timeout,
            config,
            Body::from_message(BodyStream::new(stream)),
        )
    }

    pub(crate) fn send(
        self,
        addr: Option<net::SocketAddr>,
        response_decompress: bool,
        timeout: Option<Duration>,
        config: &ClientConfig,
    ) -> SendClientRequest {
        self.send_body(addr, response_decompress, timeout, config, Body::Empty)
    }

    fn set_header_if_none<V>(
        &mut self,
        key: HeaderName,
        value: V,
    ) -> Result<(), HttpError>
    where
        V: IntoHeaderValue,
    {
        match self {
            RequestSender::Owned(head) => {
                if !head.headers.contains_key(&key) {
                    match value.try_into_value() {
                        Ok(value) => head.headers.insert(key, value),
                        Err(e) => return Err(e.into()),
                    }
                }
            }
            RequestSender::Rc(head, extra_headers) => {
                if !head.headers.contains_key(&key)
                    && !extra_headers.iter().any(|h| h.contains_key(&key))
                {
                    match value.try_into_value() {
                        Ok(v) => {
                            let h = extra_headers.get_or_insert(HeaderMap::new());
                            h.insert(key, v)
                        }
                        Err(e) => return Err(e.into()),
                    };
                }
            }
        }

        Ok(())
    }
}<|MERGE_RESOLUTION|>--- conflicted
+++ resolved
@@ -190,7 +190,6 @@
     {
         let fut = match self {
             RequestSender::Owned(head) => {
-<<<<<<< HEAD
                 connector.send_request(RequestHeadType::Owned(head), body.into(), addr)
             }
             RequestSender::Rc(head, extra_headers) => connector.send_request(
@@ -198,13 +197,6 @@
                 body.into(),
                 addr,
             ),
-=======
-                config.connector.send_request(head, body.into(), addr)
-            }
-            RequestSender::Rc(head, extra_headers) => config
-                .connector
-                .send_request_extra(head, extra_headers, body.into(), addr),
->>>>>>> deafb7c8
         };
 
         SendClientRequest::new(fut, response_decompress, timeout.or(config.timeout))
