--- conflicted
+++ resolved
@@ -1,15 +1,14 @@
 # Changes
 
 ## Unreleased - 2020-xx-xx
-<<<<<<< HEAD
+### Changed
+* Upgrade `base64` to `0.13`.
+
 ### Fixed
 * Use `Accept-Encoding: identity` instead of `Accept-Encoding: br` when no compression feature is enabled [#1737]
 
 [#1737]: https://github.com/actix/actix-web/pull/1737
 
-=======
-* Upgrade `base64` to `0.13`.
->>>>>>> d45a1aa6
 
 ## 2.0.0 - 2020-09-11
 ### Changed
