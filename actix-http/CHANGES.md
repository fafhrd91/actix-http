# Changes

## Unreleased - 2021-xx-xx
### Added
* Alias `body::Body` as `body::AnyBody`. [#2215]
* `BoxAnyBody`: a boxed message body with boxed errors. [#2183]
* Re-export `http` crate's `Error` type as `error::HttpError`. [#2171]
* Re-export `StatusCode`, `Method`, `Version` and `Uri` at the crate root. [#2171]
* Re-export `ContentEncoding` and `ConnectionType` at the crate root. [#2171]
* `Response::into_body` that consumes response and returns body type. [#2201]
* `impl Default` for `Response`. [#2201]
* Add zstd support for `ContentEncoding`. [#2244]

### Changed
* The `MessageBody` trait now has an associated `Error` type. [#2183]
* All error trait bounds in server service builders have changed from `Into<Error>` to `Into<Response<AnyBody>>`. [#2253]
* All error trait bounds in message body and stream impls changed from `Into<Error>` to `Into<Box<dyn std::error::Error>>`. [#2253]
* Places in `Response` where `ResponseBody<B>` was received or returned now simply use `B`. [#2201]
* `header` mod is now public. [#2171]
* `uri` mod is now public. [#2171]
* Update `language-tags` to `0.3`.
* Reduce the level from `error` to `debug` for the log line that is emitted when a `500 Internal Server Error` is built using `HttpResponse::from_error`. [#2201]
* `ResponseBuilder::message_body` now returns a `Result`. [#2201]
<<<<<<< HEAD
* Remove `Unpin` bound on `ResponseBuilder::streaming`. [#2253]
=======
* `HttpServer::{listen_rustls(), bind_rustls()}` now honor the ALPN protocols in the configuation parameter. [#2226]
>>>>>>> 75f65fea

### Removed
* Stop re-exporting `http` crate's `HeaderMap` types in addition to ours. [#2171]
* Down-casting for `MessageBody` types. [#2183]
* `error::Result` alias. [#2201]
* Error field from `Response` and `Response::error`. [#2205]
* `impl Future` for `Response`. [#2201]
* `Response::take_body` and old `Response::into_body` method that casted body type. [#2201]
* `InternalError` and all the error types it constructed. [#2215]
* Conversion (`impl Into`) of `Response<Body>` and `ResponseBuilder` to `Error`. [#2215]

[#2171]: https://github.com/actix/actix-web/pull/2171
[#2183]: https://github.com/actix/actix-web/pull/2183
[#2196]: https://github.com/actix/actix-web/pull/2196
[#2201]: https://github.com/actix/actix-web/pull/2201
[#2205]: https://github.com/actix/actix-web/pull/2205
[#2215]: https://github.com/actix/actix-web/pull/2215
[#2253]: https://github.com/actix/actix-web/pull/2253
[#2244]: https://github.com/actix/actix-web/pull/2244



## 3.0.0-beta.6 - 2021-04-17
### Added
* `impl<T: MessageBody> MessageBody for Pin<Box<T>>`. [#2152]
* `Response::{ok, bad_request, not_found, internal_server_error}`. [#2159]
* Helper `body::to_bytes` for async collecting message body into Bytes. [#2158]

### Changes
* The type parameter of `Response` no longer has a default. [#2152]
* The `Message` variant of `body::Body` is now `Pin<Box<dyn MessageBody>>`. [#2152]
* `BodyStream` and `SizedStream` are no longer restricted to Unpin types. [#2152]
* Error enum types are marked `#[non_exhaustive]`. [#2161]

### Removed
* `cookies` feature flag. [#2065]
* Top-level `cookies` mod (re-export). [#2065]
* `HttpMessage` trait loses the `cookies` and `cookie` methods. [#2065]
* `impl ResponseError for CookieParseError`. [#2065]
* Deprecated methods on `ResponseBuilder`: `if_true`, `if_some`. [#2148]
* `ResponseBuilder::json`. [#2148]
* `ResponseBuilder::{set_header, header}`. [#2148]
* `impl From<serde_json::Value> for Body`. [#2148]
* `Response::build_from`. [#2159]
* Most of the status code builders on `Response`. [#2159]

[#2065]: https://github.com/actix/actix-web/pull/2065
[#2148]: https://github.com/actix/actix-web/pull/2148
[#2152]: https://github.com/actix/actix-web/pull/2152
[#2159]: https://github.com/actix/actix-web/pull/2159
[#2158]: https://github.com/actix/actix-web/pull/2158
[#2161]: https://github.com/actix/actix-web/pull/2161


## 3.0.0-beta.5 - 2021-04-02
### Added
* `client::Connector::handshake_timeout` method for customizing TLS connection handshake timeout. [#2081]
* `client::ConnectorService` as `client::Connector::finish` method's return type [#2081]
* `client::ConnectionIo` trait alias [#2081]

### Changed
* `client::Connector` type now only have one generic type for `actix_service::Service`. [#2063]

### Removed
* Common typed HTTP headers were moved to actix-web. [2094]
* `ResponseError` impl for `actix_utils::timeout::TimeoutError`. [#2127]

[#2063]: https://github.com/actix/actix-web/pull/2063
[#2081]: https://github.com/actix/actix-web/pull/2081
[#2094]: https://github.com/actix/actix-web/pull/2094
[#2127]: https://github.com/actix/actix-web/pull/2127


## 3.0.0-beta.4 - 2021-03-08
### Changed
* Feature `cookies` is now optional and disabled by default. [#1981]
* `ws::hash_key` now returns array. [#2035]
* `ResponseBuilder::json` now takes `impl Serialize`. [#2052]

### Removed
* Re-export of `futures_channel::oneshot::Canceled` is removed from `error` mod. [#1994]
* `ResponseError` impl for `futures_channel::oneshot::Canceled` is removed. [#1994]

[#1981]: https://github.com/actix/actix-web/pull/1981
[#1994]: https://github.com/actix/actix-web/pull/1994
[#2035]: https://github.com/actix/actix-web/pull/2035
[#2052]: https://github.com/actix/actix-web/pull/2052


## 3.0.0-beta.3 - 2021-02-10
* No notable changes.


## 3.0.0-beta.2 - 2021-02-10
### Added
* `IntoHeaderPair` trait that allows using typed and untyped headers in the same methods. [#1869]
* `ResponseBuilder::insert_header` method which allows using typed headers. [#1869]
* `ResponseBuilder::append_header` method which allows using typed headers. [#1869]
* `TestRequest::insert_header` method which allows using typed headers. [#1869]
* `ContentEncoding` implements all necessary header traits. [#1912]
* `HeaderMap::len_keys` has the behavior of the old `len` method. [#1964]
* `HeaderMap::drain` as an efficient draining iterator. [#1964]
* Implement `IntoIterator` for owned `HeaderMap`. [#1964]
* `trust-dns` optional feature to enable `trust-dns-resolver` as client dns resolver. [#1969]

### Changed
* `ResponseBuilder::content_type` now takes an `impl IntoHeaderValue` to support using typed
  `mime` types. [#1894]
* Renamed `IntoHeaderValue::{try_into => try_into_value}` to avoid ambiguity with std
  `TryInto` trait. [#1894]
* `Extensions::insert` returns Option of replaced item. [#1904]
* Remove `HttpResponseBuilder::json2()`. [#1903]
* Enable `HttpResponseBuilder::json()` to receive data by value and reference. [#1903]
* `client::error::ConnectError` Resolver variant contains `Box<dyn std::error::Error>` type. [#1905]
* `client::ConnectorConfig` default timeout changed to 5 seconds. [#1905]
* Simplify `BlockingError` type to a unit struct. It's now only triggered when blocking thread pool
  is dead. [#1957]
* `HeaderMap::len` now returns number of values instead of number of keys. [#1964]
* `HeaderMap::insert` now returns iterator of removed values. [#1964]
* `HeaderMap::remove` now returns iterator of removed values. [#1964]

### Removed
* `ResponseBuilder::set`; use `ResponseBuilder::insert_header`. [#1869]
* `ResponseBuilder::set_header`; use `ResponseBuilder::insert_header`. [#1869]
* `ResponseBuilder::header`; use `ResponseBuilder::append_header`. [#1869]
* `TestRequest::with_hdr`; use `TestRequest::default().insert_header()`. [#1869]
* `TestRequest::with_header`; use `TestRequest::default().insert_header()`. [#1869]
* `actors` optional feature. [#1969]
* `ResponseError` impl for `actix::MailboxError`. [#1969]

### Documentation
* Vastly improve docs and add examples for `HeaderMap`. [#1964]

[#1869]: https://github.com/actix/actix-web/pull/1869
[#1894]: https://github.com/actix/actix-web/pull/1894
[#1903]: https://github.com/actix/actix-web/pull/1903
[#1904]: https://github.com/actix/actix-web/pull/1904
[#1905]: https://github.com/actix/actix-web/pull/1905
[#1912]: https://github.com/actix/actix-web/pull/1912
[#1957]: https://github.com/actix/actix-web/pull/1957
[#1964]: https://github.com/actix/actix-web/pull/1964
[#1969]: https://github.com/actix/actix-web/pull/1969


## 3.0.0-beta.1 - 2021-01-07
### Added
* Add `Http3` to `Protocol` enum for future compatibility and also mark `#[non_exhaustive]`.

### Changed
* Update `actix-*` dependencies to tokio `1.0` based versions. [#1813]
* Bumped `rand` to `0.8`.
* Update `bytes` to `1.0`. [#1813]
* Update `h2` to `0.3`. [#1813]
* The `ws::Message::Text` enum variant now contains a `bytestring::ByteString`. [#1864]

### Removed
* Deprecated `on_connect` methods have been removed. Prefer the new
  `on_connect_ext` technique. [#1857]
* Remove `ResponseError` impl for `actix::actors::resolver::ResolverError`
  due to deprecate of resolver actor. [#1813]
* Remove `ConnectError::SslHandshakeError` and re-export of `HandshakeError`.
  due to the removal of this type from `tokio-openssl` crate. openssl handshake 
  error would return as `ConnectError::SslError`. [#1813]
* Remove `actix-threadpool` dependency. Use `actix_rt::task::spawn_blocking`.
  Due to this change `actix_threadpool::BlockingError` type is moved into 
  `actix_http::error` module. [#1878]

[#1813]: https://github.com/actix/actix-web/pull/1813
[#1857]: https://github.com/actix/actix-web/pull/1857
[#1864]: https://github.com/actix/actix-web/pull/1864
[#1878]: https://github.com/actix/actix-web/pull/1878


## 2.2.0 - 2020-11-25
### Added
* HttpResponse builders for 1xx status codes. [#1768]
* `Accept::mime_precedence` and `Accept::mime_preference`. [#1793]
* `TryFrom<u16>` and `TryFrom<f32>` for `http::header::Quality`. [#1797]

### Fixed
* Started dropping `transfer-encoding: chunked` and `Content-Length` for 1XX and 204 responses. [#1767]

### Changed
* Upgrade `serde_urlencoded` to `0.7`. [#1773]

[#1773]: https://github.com/actix/actix-web/pull/1773
[#1767]: https://github.com/actix/actix-web/pull/1767
[#1768]: https://github.com/actix/actix-web/pull/1768
[#1793]: https://github.com/actix/actix-web/pull/1793
[#1797]: https://github.com/actix/actix-web/pull/1797


## 2.1.0 - 2020-10-30
### Added
* Added more flexible `on_connect_ext` methods for on-connect handling. [#1754]

### Changed
* Upgrade `base64` to `0.13`. [#1744]
* Upgrade `pin-project` to `1.0`. [#1733]
* Deprecate `ResponseBuilder::{if_some, if_true}`. [#1760]

[#1760]: https://github.com/actix/actix-web/pull/1760
[#1754]: https://github.com/actix/actix-web/pull/1754
[#1733]: https://github.com/actix/actix-web/pull/1733
[#1744]: https://github.com/actix/actix-web/pull/1744


## 2.0.0 - 2020-09-11
* No significant changes from `2.0.0-beta.4`.


## 2.0.0-beta.4 - 2020-09-09
### Changed
* Update actix-codec and actix-utils dependencies.
* Update actix-connect and actix-tls dependencies.


## 2.0.0-beta.3 - 2020-08-14
### Fixed
* Memory leak of `client::pool::ConnectorPoolSupport`. [#1626]

[#1626]: https://github.com/actix/actix-web/pull/1626


## 2.0.0-beta.2 - 2020-07-21
### Fixed
* Potential UB in h1 decoder using uninitialized memory. [#1614]

### Changed
* Fix illegal chunked encoding. [#1615]

[#1614]: https://github.com/actix/actix-web/pull/1614
[#1615]: https://github.com/actix/actix-web/pull/1615


## 2.0.0-beta.1 - 2020-07-11
### Changed
* Migrate cookie handling to `cookie` crate. [#1558]
* Update `sha-1` to 0.9. [#1586]
* Fix leak in client pool. [#1580]
* MSRV is now 1.41.1.

[#1558]: https://github.com/actix/actix-web/pull/1558
[#1586]: https://github.com/actix/actix-web/pull/1586
[#1580]: https://github.com/actix/actix-web/pull/1580


## 2.0.0-alpha.4 - 2020-05-21
### Changed
* Bump minimum supported Rust version to 1.40
* content_length function is removed, and you can set Content-Length by calling
  no_chunking function [#1439]
* `BodySize::Sized64` variant has been removed. `BodySize::Sized` now receives a
  `u64` instead of a `usize`.
* Update `base64` dependency to 0.12

### Fixed
* Support parsing of `SameSite=None` [#1503]

[#1439]: https://github.com/actix/actix-web/pull/1439
[#1503]: https://github.com/actix/actix-web/pull/1503


## 2.0.0-alpha.3 - 2020-05-08
### Fixed
* Correct spelling of ConnectError::Unresolved [#1487]
* Fix a mistake in the encoding of websocket continuation messages wherein
  Item::FirstText and Item::FirstBinary are each encoded as the other.

### Changed
* Implement `std::error::Error` for our custom errors [#1422]
* Remove `failure` support for `ResponseError` since that crate
  will be deprecated in the near future.

[#1422]: https://github.com/actix/actix-web/pull/1422
[#1487]: https://github.com/actix/actix-web/pull/1487


## 2.0.0-alpha.2 - 2020-03-07
### Changed
* Update `actix-connect` and `actix-tls` dependency to 2.0.0-alpha.1. [#1395]
* Change default initial window size and connection window size for HTTP2 to 2MB and 1MB
  respectively to improve download speed for awc when downloading large objects. [#1394]
* client::Connector accepts initial_window_size and initial_connection_window_size
  HTTP2 configuration. [#1394]
* client::Connector allowing to set max_http_version to limit HTTP version to be used. [#1394]

[#1394]: https://github.com/actix/actix-web/pull/1394
[#1395]: https://github.com/actix/actix-web/pull/1395


## 2.0.0-alpha.1 - 2020-02-27
### Changed
* Update the `time` dependency to 0.2.7.
* Moved actors messages support from actix crate, enabled with feature `actors`.
* Breaking change: trait MessageBody requires Unpin and accepting `Pin<&mut Self>` instead of
  `&mut self` in the poll_next().
* MessageBody is not implemented for &'static [u8] anymore.

### Fixed
* Allow `SameSite=None` cookies to be sent in a response.


## 1.0.1 - 2019-12-20
### Fixed
* Poll upgrade service's readiness from HTTP service handlers
* Replace brotli with brotli2 #1224


## 1.0.0 - 2019-12-13
### Added
* Add websockets continuation frame support

### Changed
* Replace `flate2-xxx` features with `compress`


## 1.0.0-alpha.5 - 2019-12-09
### Fixed
* Check `Upgrade` service readiness before calling it
* Fix buffer remaining capacity calculation

### Changed
* Websockets: Ping and Pong should have binary data #1049


## 1.0.0-alpha.4 - 2019-12-08
### Added
* Add impl ResponseBuilder for Error

### Changed
* Use rust based brotli compression library

## 1.0.0-alpha.3 - 2019-12-07
### Changed
* Migrate to tokio 0.2
* Migrate to `std::future`


## 0.2.11 - 2019-11-06
### Added
* Add support for serde_json::Value to be passed as argument to ResponseBuilder.body()
* Add an additional `filename*` param in the `Content-Disposition` header of
  `actix_files::NamedFile` to be more compatible. (#1151)
* Allow to use `std::convert::Infallible` as `actix_http::error::Error`

### Fixed
* To be compatible with non-English error responses, `ResponseError` rendered with `text/plain;
  charset=utf-8` header [#1118]

[#1878]: https://github.com/actix/actix-web/pull/1878


## 0.2.10 - 2019-09-11
### Added
* Add support for sending HTTP requests with `Rc<RequestHead>` in addition to sending HTTP requests
  with `RequestHead`

### Fixed
* h2 will use error response #1080
* on_connect result isn't added to request extensions for http2 requests #1009


## 0.2.9 - 2019-08-13
### Changed
* Dropped the `byteorder`-dependency in favor of `stdlib`-implementation
* Update percent-encoding to 2.1
* Update serde_urlencoded to 0.6.1

### Fixed
* Fixed a panic in the HTTP2 handshake in client HTTP requests (#1031)


## 0.2.8 - 2019-08-01
### Added
* Add `rustls` support
* Add `Clone` impl for `HeaderMap`

### Fixed
* awc client panic #1016
* Invalid response with compression middleware enabled, but compression-related features
  disabled #997


## 0.2.7 - 2019-07-18
### Added
* Add support for downcasting response errors #986


## 0.2.6 - 2019-07-17
### Changed
* Replace `ClonableService` with local copy
* Upgrade `rand` dependency version to 0.7


## 0.2.5 - 2019-06-28
### Added
* Add `on-connect` callback, `HttpServiceBuilder::on_connect()` #946

### Changed
* Use `encoding_rs` crate instead of unmaintained `encoding` crate
* Add `Copy` and `Clone` impls for `ws::Codec`


## 0.2.4 - 2019-06-16
### Fixed
* Do not compress NoContent (204) responses #918


## 0.2.3 - 2019-06-02
### Added
* Debug impl for ResponseBuilder
* From SizedStream and BodyStream for Body

### Changed
* SizedStream uses u64


## 0.2.2 - 2019-05-29
### Fixed
* Parse incoming stream before closing stream on disconnect #868


## 0.2.1 - 2019-05-25
### Fixed
* Handle socket read disconnect


## 0.2.0 - 2019-05-12
### Changed
* Update actix-service to 0.4
* Expect and upgrade services accept `ServerConfig` config.

### Deleted
* `OneRequest` service


## 0.1.5 - 2019-05-04
### Fixed
* Clean up response extensions in response pool #817


## 0.1.4 - 2019-04-24
### Added
* Allow to render h1 request headers in `Camel-Case`

### Fixed
* Read until eof for http/1.0 responses #771


## 0.1.3 - 2019-04-23
### Fixed
* Fix http client pool management
* Fix http client wait queue management #794


## 0.1.2 - 2019-04-23
### Fixed
* Fix BorrowMutError panic in client connector #793


## 0.1.1 - 2019-04-19
### Changed
* Cookie::max_age() accepts value in seconds
* Cookie::max_age_time() accepts value in time::Duration
* Allow to specify server address for client connector


## 0.1.0 - 2019-04-16
### Added
* Expose peer addr via `Request::peer_addr()` and `RequestHead::peer_addr`

### Changed
* `actix_http::encoding` always available
* use trust-dns-resolver 0.11.0


## 0.1.0-alpha.5 - 2019-04-12
### Added
* Allow to use custom service for upgrade requests
* Added `h1::SendResponse` future.

### Changed
* MessageBody::length() renamed to MessageBody::size() for consistency
* ws handshake verification functions take RequestHead instead of Request


## 0.1.0-alpha.4 - 2019-04-08
### Added
* Allow to use custom `Expect` handler
* Add minimal `std::error::Error` impl for `Error`

### Changed
* Export IntoHeaderValue
* Render error and return as response body
* Use thread pool for response body compression

### Deleted
* Removed PayloadBuffer


## 0.1.0-alpha.3 - 2019-04-02
### Added
* Warn when an unsealed private cookie isn't valid UTF-8

### Fixed
* Rust 1.31.0 compatibility
* Preallocate read buffer for h1 codec
* Detect socket disconnection during protocol selection


## 0.1.0-alpha.2 - 2019-03-29
### Added
* Added ws::Message::Nop, no-op websockets message

### Changed
* Do not use thread pool for decompression if chunk size is smaller than 2048.


## 0.1.0-alpha.1 - 2019-03-28
* Initial impl<|MERGE_RESOLUTION|>--- conflicted
+++ resolved
@@ -21,11 +21,8 @@
 * Update `language-tags` to `0.3`.
 * Reduce the level from `error` to `debug` for the log line that is emitted when a `500 Internal Server Error` is built using `HttpResponse::from_error`. [#2201]
 * `ResponseBuilder::message_body` now returns a `Result`. [#2201]
-<<<<<<< HEAD
 * Remove `Unpin` bound on `ResponseBuilder::streaming`. [#2253]
-=======
 * `HttpServer::{listen_rustls(), bind_rustls()}` now honor the ALPN protocols in the configuation parameter. [#2226]
->>>>>>> 75f65fea
 
 ### Removed
 * Stop re-exporting `http` crate's `HeaderMap` types in addition to ours. [#2171]
