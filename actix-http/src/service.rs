use std::{
    fmt,
    future::Future,
    marker::PhantomData,
    net,
    pin::Pin,
    rc::Rc,
    task::{Context, Poll},
};

use actix_codec::Framed;
use actix_rt::net::{ActixStream, TcpStream};
use actix_service::{pipeline_factory, IntoServiceFactory, Service, ServiceFactory};
use bytes::Bytes;
use futures_core::{future::LocalBoxFuture, ready};
use h2::server::{handshake, Handshake};
use pin_project::pin_project;

use crate::body::MessageBody;
use crate::builder::HttpServiceBuilder;
use crate::config::{KeepAlive, ServiceConfig};
use crate::error::{DispatchError, Error};
use crate::request::Request;
use crate::response::Response;
use crate::{h1, h2::Dispatcher, ConnectCallback, OnConnectData, Protocol};

/// A `ServiceFactory` for HTTP/1.1 or HTTP/2 protocol.
pub struct HttpService<T, S, B, X = h1::ExpectHandler, U = h1::UpgradeHandler> {
    srv: S,
    cfg: ServiceConfig,
    expect: X,
    upgrade: Option<U>,
    on_connect_ext: Option<Rc<ConnectCallback<T>>>,
    _phantom: PhantomData<B>,
}

impl<T, S, B> HttpService<T, S, B>
where
    S: ServiceFactory<Request, Config = ()>,
    S::Error: Into<Error> + 'static,
    S::InitError: fmt::Debug,
    S::Response: Into<Response<B>> + 'static,
    <S::Service as Service<Request>>::Future: 'static,
    B: MessageBody + 'static,
{
    /// Create builder for `HttpService` instance.
    pub fn build() -> HttpServiceBuilder<T, S> {
        HttpServiceBuilder::new()
    }
}

impl<T, S, B> HttpService<T, S, B>
where
    S: ServiceFactory<Request, Config = ()>,
    S::Error: Into<Error> + 'static,
    S::InitError: fmt::Debug,
    S::Response: Into<Response<B>> + 'static,
    <S::Service as Service<Request>>::Future: 'static,
    B: MessageBody + 'static,
{
    /// Create new `HttpService` instance.
    pub fn new<F: IntoServiceFactory<S, Request>>(service: F) -> Self {
        let cfg = ServiceConfig::new(KeepAlive::Timeout(5), 5000, 0, false, None);

        HttpService {
            cfg,
            srv: service.into_factory(),
            expect: h1::ExpectHandler,
            upgrade: None,
            on_connect_ext: None,
            _phantom: PhantomData,
        }
    }

    /// Create new `HttpService` instance with config.
    pub(crate) fn with_config<F: IntoServiceFactory<S, Request>>(
        cfg: ServiceConfig,
        service: F,
    ) -> Self {
        HttpService {
            cfg,
            srv: service.into_factory(),
            expect: h1::ExpectHandler,
            upgrade: None,
            on_connect_ext: None,
            _phantom: PhantomData,
        }
    }
}

impl<T, S, B, X, U> HttpService<T, S, B, X, U>
where
    S: ServiceFactory<Request, Config = ()>,
    S::Error: Into<Error> + 'static,
    S::InitError: fmt::Debug,
    S::Response: Into<Response<B>> + 'static,
    <S::Service as Service<Request>>::Future: 'static,
    B: MessageBody,
{
    /// Provide service for `EXPECT: 100-Continue` support.
    ///
    /// Service get called with request that contains `EXPECT` header.
    /// Service must return request in case of success, in that case
    /// request will be forwarded to main service.
    pub fn expect<X1>(self, expect: X1) -> HttpService<T, S, B, X1, U>
    where
        X1: ServiceFactory<Request, Config = (), Response = Request>,
        X1::Error: Into<Error>,
        X1::InitError: fmt::Debug,
    {
        HttpService {
            expect,
            cfg: self.cfg,
            srv: self.srv,
            upgrade: self.upgrade,
            on_connect_ext: self.on_connect_ext,
            _phantom: PhantomData,
        }
    }

    /// Provide service for custom `Connection: UPGRADE` support.
    ///
    /// If service is provided then normal requests handling get halted
    /// and this service get called with original request and framed object.
    pub fn upgrade<U1>(self, upgrade: Option<U1>) -> HttpService<T, S, B, X, U1>
    where
        U1: ServiceFactory<(Request, Framed<T, h1::Codec>), Config = (), Response = ()>,
        U1::Error: fmt::Display,
        U1::InitError: fmt::Debug,
    {
        HttpService {
            upgrade,
            cfg: self.cfg,
            srv: self.srv,
            expect: self.expect,
            on_connect_ext: self.on_connect_ext,
            _phantom: PhantomData,
        }
    }

    /// Set connect callback with mutable access to request data container.
    pub(crate) fn on_connect_ext(mut self, f: Option<Rc<ConnectCallback<T>>>) -> Self {
        self.on_connect_ext = f;
        self
    }
}

impl<S, B, X, U> HttpService<TcpStream, S, B, X, U>
where
    S: ServiceFactory<Request, Config = ()>,
    S::Future: 'static,
    S::Error: Into<Error> + 'static,
    S::InitError: fmt::Debug,
    S::Response: Into<Response<B>> + 'static,
    <S::Service as Service<Request>>::Future: 'static,

    B: MessageBody + 'static,

    X: ServiceFactory<Request, Config = (), Response = Request>,
    X::Future: 'static,
    X::Error: Into<Error>,
    X::InitError: fmt::Debug,

    U: ServiceFactory<
        (Request, Framed<TcpStream, h1::Codec>),
        Config = (),
        Response = (),
    >,
    U::Future: 'static,
    U::Error: fmt::Display + Into<Error>,
    U::InitError: fmt::Debug,
{
    /// Create simple tcp stream service
    pub fn tcp(
        self,
    ) -> impl ServiceFactory<
        TcpStream,
        Config = (),
        Response = (),
        Error = DispatchError,
        InitError = (),
    > {
        pipeline_factory(|io: TcpStream| async {
            let peer_addr = io.peer_addr().ok();
            Ok((io, Protocol::Http1, peer_addr))
        })
        .and_then(self)
    }
}

#[cfg(feature = "openssl")]
mod openssl {
    use actix_service::ServiceFactoryExt;
    use actix_tls::accept::openssl::{Acceptor, SslAcceptor, SslError, TlsStream};
    use actix_tls::accept::TlsError;

    use super::*;

    impl<S, B, X, U> HttpService<TlsStream<TcpStream>, S, B, X, U>
    where
        S: ServiceFactory<Request, Config = ()>,
        S::Future: 'static,
        S::Error: Into<Error> + 'static,
        S::InitError: fmt::Debug,
        S::Response: Into<Response<B>> + 'static,
        <S::Service as Service<Request>>::Future: 'static,

        B: MessageBody + 'static,

        X: ServiceFactory<Request, Config = (), Response = Request>,
        X::Future: 'static,
        X::Error: Into<Error>,
        X::InitError: fmt::Debug,

        U: ServiceFactory<
            (Request, Framed<TlsStream<TcpStream>, h1::Codec>),
            Config = (),
            Response = (),
        >,
        U::Future: 'static,
        U::Error: fmt::Display + Into<Error>,
        U::InitError: fmt::Debug,
    {
        /// Create openssl based service
        pub fn openssl(
            self,
            acceptor: SslAcceptor,
        ) -> impl ServiceFactory<
            TcpStream,
            Config = (),
            Response = (),
            Error = TlsError<SslError, DispatchError>,
            InitError = (),
        > {
            pipeline_factory(
                Acceptor::new(acceptor)
                    .map_err(TlsError::Tls)
                    .map_init_err(|_| panic!()),
            )
            .and_then(|io: TlsStream<TcpStream>| async {
                let proto = if let Some(protos) = io.ssl().selected_alpn_protocol() {
                    if protos.windows(2).any(|window| window == b"h2") {
                        Protocol::Http2
                    } else {
                        Protocol::Http1
                    }
                } else {
                    Protocol::Http1
                };
                let peer_addr = io.get_ref().peer_addr().ok();
                Ok((io, proto, peer_addr))
            })
            .and_then(self.map_err(TlsError::Service))
        }
    }
}

#[cfg(feature = "rustls")]
mod rustls {
    use std::io;

    use actix_tls::accept::rustls::{Acceptor, ServerConfig, Session, TlsStream};
    use actix_tls::accept::TlsError;

    use super::*;
    use actix_service::ServiceFactoryExt;

    impl<S, B, X, U> HttpService<TlsStream<TcpStream>, S, B, X, U>
    where
        S: ServiceFactory<Request, Config = ()>,
        S::Future: 'static,
        S::Error: Into<Error> + 'static,
        S::InitError: fmt::Debug,
        S::Response: Into<Response<B>> + 'static,
        <S::Service as Service<Request>>::Future: 'static,

        B: MessageBody + 'static,

        X: ServiceFactory<Request, Config = (), Response = Request>,
        X::Future: 'static,
        X::Error: Into<Error>,
        X::InitError: fmt::Debug,

        U: ServiceFactory<
            (Request, Framed<TlsStream<TcpStream>, h1::Codec>),
            Config = (),
            Response = (),
        >,
        U::Future: 'static,
        U::Error: fmt::Display + Into<Error>,
        U::InitError: fmt::Debug,
    {
        /// Create rustls based service
        pub fn rustls(
            self,
            mut config: ServerConfig,
        ) -> impl ServiceFactory<
            TcpStream,
            Config = (),
            Response = (),
            Error = TlsError<io::Error, DispatchError>,
            InitError = (),
        > {
            let protos = vec!["h2".to_string().into(), "http/1.1".to_string().into()];
            config.set_protocols(&protos);

            pipeline_factory(
                Acceptor::new(config)
                    .map_err(TlsError::Tls)
                    .map_init_err(|_| panic!()),
            )
            .and_then(|io: TlsStream<TcpStream>| async {
                let proto = if let Some(protos) = io.get_ref().1.get_alpn_protocol() {
                    if protos.windows(2).any(|window| window == b"h2") {
                        Protocol::Http2
                    } else {
                        Protocol::Http1
                    }
                } else {
                    Protocol::Http1
                };
                let peer_addr = io.get_ref().0.peer_addr().ok();
                Ok((io, proto, peer_addr))
            })
            .and_then(self.map_err(TlsError::Service))
        }
    }
}

impl<T, S, B, X, U> ServiceFactory<(T, Protocol, Option<net::SocketAddr>)>
    for HttpService<T, S, B, X, U>
where
<<<<<<< HEAD
    T: ActixStream + 'static,
=======
    T: AsyncRead + AsyncWrite + Unpin + 'static,

>>>>>>> e0b2246c
    S: ServiceFactory<Request, Config = ()>,
    S::Future: 'static,
    S::Error: Into<Error> + 'static,
    S::InitError: fmt::Debug,
    S::Response: Into<Response<B>> + 'static,
    <S::Service as Service<Request>>::Future: 'static,

    B: MessageBody + 'static,

    X: ServiceFactory<Request, Config = (), Response = Request>,
    X::Future: 'static,
    X::Error: Into<Error>,
    X::InitError: fmt::Debug,

    U: ServiceFactory<(Request, Framed<T, h1::Codec>), Config = (), Response = ()>,
    U::Future: 'static,
    U::Error: fmt::Display + Into<Error>,
    U::InitError: fmt::Debug,
{
    type Response = ();
    type Error = DispatchError;
    type Config = ();
    type Service = HttpServiceHandler<T, S::Service, B, X::Service, U::Service>;
    type InitError = ();
    type Future = LocalBoxFuture<'static, Result<Self::Service, Self::InitError>>;

    fn new_service(&self, _: ()) -> Self::Future {
        let service = self.srv.new_service(());
        let expect = self.expect.new_service(());
        let upgrade = self.upgrade.as_ref().map(|s| s.new_service(()));
        let on_connect_ext = self.on_connect_ext.clone();
        let cfg = self.cfg.clone();

        Box::pin(async move {
            let expect = expect
                .await
                .map_err(|e| log::error!("Init http expect service error: {:?}", e))?;

            let upgrade = match upgrade {
                Some(upgrade) => {
                    let upgrade = upgrade.await.map_err(|e| {
                        log::error!("Init http upgrade service error: {:?}", e)
                    })?;
                    Some(upgrade)
                }
                None => None,
            };

            let service = service
                .await
                .map_err(|e| log::error!("Init http service error: {:?}", e))?;

            Ok(HttpServiceHandler::new(
                cfg,
                service,
                expect,
                upgrade,
                on_connect_ext,
            ))
        })
    }
}

/// `Service` implementation for HTTP/1 and HTTP/2 transport
pub struct HttpServiceHandler<T, S, B, X, U>
where
    S: Service<Request>,
    X: Service<Request>,
    U: Service<(Request, Framed<T, h1::Codec>)>,
{
    pub(super) flow: Rc<HttpFlow<S, X, U>>,
    pub(super) cfg: ServiceConfig,
    pub(super) on_connect_ext: Option<Rc<ConnectCallback<T>>>,
    _phantom: PhantomData<B>,
}

impl<T, S, B, X, U> HttpServiceHandler<T, S, B, X, U>
where
    S: Service<Request>,
    S::Error: Into<Error>,
    X: Service<Request>,
    X::Error: Into<Error>,
    U: Service<(Request, Framed<T, h1::Codec>)>,
    U::Error: Into<Error>,
{
    pub(super) fn new(
        cfg: ServiceConfig,
        service: S,
        expect: X,
        upgrade: Option<U>,
        on_connect_ext: Option<Rc<ConnectCallback<T>>>,
    ) -> HttpServiceHandler<T, S, B, X, U> {
        HttpServiceHandler {
            cfg,
            on_connect_ext,
            flow: HttpFlow::new(service, expect, upgrade),
            _phantom: PhantomData,
        }
    }

    pub(super) fn _poll_ready(&self, cx: &mut Context<'_>) -> Poll<Result<(), Error>> {
        ready!(self.flow.expect.poll_ready(cx).map_err(Into::into))?;

        ready!(self.flow.service.poll_ready(cx).map_err(Into::into))?;

        if let Some(ref upg) = self.flow.upgrade {
            ready!(upg.poll_ready(cx).map_err(Into::into))?;
        };

        Poll::Ready(Ok(()))
    }
}

/// A collection of services that describe an HTTP request flow.
pub(super) struct HttpFlow<S, X, U> {
    pub(super) service: S,
    pub(super) expect: X,
    pub(super) upgrade: Option<U>,
}

impl<S, X, U> HttpFlow<S, X, U> {
    pub(super) fn new(service: S, expect: X, upgrade: Option<U>) -> Rc<Self> {
        Rc::new(Self {
            service,
            expect,
            upgrade,
        })
    }
}

impl<T, S, B, X, U> Service<(T, Protocol, Option<net::SocketAddr>)>
    for HttpServiceHandler<T, S, B, X, U>
where
    T: ActixStream,
    S: Service<Request>,
    S::Error: Into<Error> + 'static,
    S::Future: 'static,
    S::Response: Into<Response<B>> + 'static,
    B: MessageBody + 'static,
    X: Service<Request, Response = Request>,
    X::Error: Into<Error>,
    U: Service<(Request, Framed<T, h1::Codec>), Response = ()>,
    U::Error: fmt::Display + Into<Error>,
{
    type Response = ();
    type Error = DispatchError;
    type Future = HttpServiceHandlerResponse<T, S, B, X, U>;

    fn poll_ready(&self, cx: &mut Context<'_>) -> Poll<Result<(), Self::Error>> {
        self._poll_ready(cx).map_err(|e| {
            log::error!("HTTP service readiness error: {:?}", e);
            DispatchError::Service(e)
        })
    }

    fn call(
        &self,
        (io, proto, peer_addr): (T, Protocol, Option<net::SocketAddr>),
    ) -> Self::Future {
        let on_connect_data =
            OnConnectData::from_io(&io, self.on_connect_ext.as_deref());

        match proto {
            Protocol::Http2 => HttpServiceHandlerResponse {
                state: State::H2Handshake(Some((
                    handshake(io),
                    self.cfg.clone(),
                    self.flow.clone(),
                    on_connect_data,
                    peer_addr,
                ))),
            },

            Protocol::Http1 => HttpServiceHandlerResponse {
                state: State::H1(h1::Dispatcher::new(
                    io,
                    self.cfg.clone(),
                    self.flow.clone(),
                    on_connect_data,
                    peer_addr,
                )),
            },

            proto => unimplemented!("Unsupported HTTP version: {:?}.", proto),
        }
    }
}

#[pin_project(project = StateProj)]
enum State<T, S, B, X, U>
where
    S: Service<Request>,
    S::Future: 'static,
    S::Error: Into<Error>,
    T: ActixStream,
    B: MessageBody,
    X: Service<Request, Response = Request>,
    X::Error: Into<Error>,
    U: Service<(Request, Framed<T, h1::Codec>), Response = ()>,
    U::Error: fmt::Display,
{
    H1(#[pin] h1::Dispatcher<T, S, B, X, U>),
    H2(#[pin] Dispatcher<T, S, B, X, U>),
    H2Handshake(
        Option<(
            Handshake<T, Bytes>,
            ServiceConfig,
            Rc<HttpFlow<S, X, U>>,
            OnConnectData,
            Option<net::SocketAddr>,
        )>,
    ),
}

#[pin_project]
pub struct HttpServiceHandlerResponse<T, S, B, X, U>
where
    T: ActixStream,
    S: Service<Request>,
    S::Error: Into<Error> + 'static,
    S::Future: 'static,
    S::Response: Into<Response<B>> + 'static,
    B: MessageBody + 'static,
    X: Service<Request, Response = Request>,
    X::Error: Into<Error>,
    U: Service<(Request, Framed<T, h1::Codec>), Response = ()>,
    U::Error: fmt::Display,
{
    #[pin]
    state: State<T, S, B, X, U>,
}

impl<T, S, B, X, U> Future for HttpServiceHandlerResponse<T, S, B, X, U>
where
    T: ActixStream,
    S: Service<Request>,
    S::Error: Into<Error> + 'static,
    S::Future: 'static,
    S::Response: Into<Response<B>> + 'static,
    B: MessageBody,
    X: Service<Request, Response = Request>,
    X::Error: Into<Error>,
    U: Service<(Request, Framed<T, h1::Codec>), Response = ()>,
    U::Error: fmt::Display,
{
    type Output = Result<(), DispatchError>;

    fn poll(mut self: Pin<&mut Self>, cx: &mut Context<'_>) -> Poll<Self::Output> {
        match self.as_mut().project().state.project() {
            StateProj::H1(disp) => disp.poll(cx),
            StateProj::H2(disp) => disp.poll(cx),
            StateProj::H2Handshake(data) => {
                match ready!(Pin::new(&mut data.as_mut().unwrap().0).poll(cx)) {
                    Ok(conn) => {
                        let (_, cfg, srv, on_connect_data, peer_addr) =
                            data.take().unwrap();
                        self.as_mut().project().state.set(State::H2(Dispatcher::new(
                            srv,
                            conn,
                            on_connect_data,
                            cfg,
                            peer_addr,
                        )));
                        self.poll(cx)
                    }
                    Err(err) => {
                        trace!("H2 handshake error: {}", err);
                        Poll::Ready(Err(err.into()))
                    }
                }
            }
        }
    }
}<|MERGE_RESOLUTION|>--- conflicted
+++ resolved
@@ -330,12 +330,7 @@
 impl<T, S, B, X, U> ServiceFactory<(T, Protocol, Option<net::SocketAddr>)>
     for HttpService<T, S, B, X, U>
 where
-<<<<<<< HEAD
     T: ActixStream + 'static,
-=======
-    T: AsyncRead + AsyncWrite + Unpin + 'static,
-
->>>>>>> e0b2246c
     S: ServiceFactory<Request, Config = ()>,
     S::Future: 'static,
     S::Error: Into<Error> + 'static,
